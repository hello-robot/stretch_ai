--- conflicted
+++ resolved
@@ -75,15 +75,12 @@
 pytest
 ```
 
-<<<<<<< HEAD
 Run mypy to check for type errors:
+
 ```bash
 python -m mypy --exclude src/stretch/perception/detection/detic/Detic/ --explicit-package-bases --exclude third_party --namespace-packages --disable-error-code=import-untyped .
 ```
 
-
-=======
->>>>>>> 32582ce8
 ### File Structure
 
 TODO: Add file structure here