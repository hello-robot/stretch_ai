--- conflicted
+++ resolved
@@ -5,7 +5,6 @@
 [![Code Style: Black](https://img.shields.io/badge/Code%20Style-Black-262626?style=for-the-badge)](https://github.com/psf/black)
 [![PyTorch](https://img.shields.io/badge/Videos-Website-db6a4b.svg?style=for-the-badge&logo=airplayvideo)](https://dynamem.github.io)
 
-<<<<<<< HEAD
 Dynamem is an open vocabulary mobile manipulation system that works life long in any unseen environments. It can continuously process text queries in the form of "pick up A and place it on B" (e.g. "pick up apple and place it on the plate"). 
 
 Compared to Stretch AI Agent mentioned [here](llm_agent.md), Dynamem can
@@ -27,11 +26,6 @@
 # Running Dynamem
 You should follow the these instructions to run Dynamem.
 ## Launch SLAM on robots
-=======
-## How to Run Dynamem
-
-### Launch SLAM on robots
->>>>>>> c751add0
 
 To run navigation system of [Dynamem](https://dynamem.github.io), you first need to install environment with these commands:
 ```
