--- conflicted
+++ resolved
@@ -98,7 +98,13 @@
 
 More instructions on the ROS2 bridge are in [its dedicated readme](src/stretch_ros2_bridge/README.md).
 
-<<<<<<< HEAD
+### Audio Dependencies
+
+These are necessary for [pyaudio](https://people.csail.mit.edu/hubert/pyaudio/), which is used for audio recording and playback. On Ubuntu, you can install them with:
+
+```bash
+sudo apt-get install libasound-dev portaudio19-dev libportaudio2 libportaudiocpp0
+
 ### Using LLMs
 
 We use many open-source LLMs from [Huggingface](https://huggingface.co/). TO use them, you will need to make sure `transformers` is installed and up to date. You can install it with:
@@ -126,14 +132,6 @@
 
 # Start a local chat with Llama 3.1 8B -- requires a bigger GPU
 python -m stretch.llms.llama_client
-=======
-### Audio Dependencies
-
-These are necessary for [pyaudio](https://people.csail.mit.edu/hubert/pyaudio/), which is used for audio recording and playback. On Ubuntu, you can install them with:
-
-```bash
-sudo apt-get install libasound-dev portaudio19-dev libportaudio2 libportaudiocpp0
->>>>>>> fd249029
 ```
 
 ### Advanced Installation (PC Only)
