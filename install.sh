--- conflicted
+++ resolved
@@ -149,15 +149,8 @@
 echo "Will be installed via pip into env: $ENV_NAME"
 
 # If not using cpu only, install the following
-<<<<<<< HEAD
-pip install torch_cluster -f https://pytorch-geometric.com/whl/torch-${PYTORCH_VERSION}+${CUDA_VERSION_NODOT}.html --no-cache-dir
-pip install torch_scatter -f https://pytorch-geometric.com/whl/torch-${PYTORCH_VERSION}+${CUDA_VERSION_NODOT}.html --no-cache-dir
-pip install torch_geometric --no-cache-dir
-=======
-# python -m pip install torch-cluster torch-scatter torch-sparse torch-geometric
 # It is important to use --no-cache-dir to avoid issues different versions of pytorch and cuda
 pip install torch_cluster torch_scatter torch_geometric -f https://pytorch-geometric.com/whl/torch-${PYTORCH_VERSION}+${CUDA_VERSION_NODOT}.html --no-cache-dir
->>>>>>> b5553d7b
 
 # This is no longer necessary but might be useful for some checks
 if [ "$INSTALL_PYTORCH3D" == "true" ]; then
