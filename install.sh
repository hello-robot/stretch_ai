#!/usr/bin/env bash
# This script (c) 2024 Chris Paxton under the MIT license: https://opensource.org/licenses/MIT
# This script is designed to install the HomeRobot/StretchPy environment.
export CUDA_VERSION=11.8
export PYTHON_VERSION=3.10
CUDA_VERSION_NODOT="${CUDA_VERSION//./}"
export CUDA_HOME=/usr/local/cuda-$CUDA_VERSION

script_dir="$(dirname "$0")"
VERSION=`python $script_dir/src/stretch/version.py`
CPU_ONLY="false"
NO_REMOVE="false"
NO_SUBMODULES="false"
INSTALL_PYTORCH3D="false"
MAMBA=mamba
# Two cases: -y for yes, --cpu for cpu only
# One more: --conda for conda
for arg in "$@"
do
    case $arg in
        -y|--yes)
            yn="y"
            SKIP_ASKING="true"
            shift
            ;;
        --cpu)
            CPU_ONLY="true"
            shift
            ;;
        --conda)
            MAMBA=conda
            shift
            ;;
        --pytorch3d)
            INSTALL_PYTORCH3D="true"
            shift
            ;;
        --no-remove)
            NO_REMOVE="true"
            shift
            ;;
        --no-submodules)
            NO_SUBMODULES="true"
            shift
            ;;
        *)
            shift
            # unknown option
            ;;
    esac
done

# If cpu only, set the cuda version to cpu
if [ "$CPU_ONLY" == "true" ]; then
    export CUDA_VERSION=cpu
    export CUDA_VERSION_NODOT=cpu
    export CUDA_HOME=""
    ENV_NAME=stretch_ai_cpu_$VERSION
    export PYTORCH_VERSION=2.1.2
else
    export CUDA_VERSION_NODOT="${CUDA_VERSION//./}"
    ENV_NAME=stretch_ai_pt231_$VERSION
    export PYTORCH_VERSION=2.3.1
fi

echo "=============================================="
echo "         INSTALLING STRETCH AI TOOLS"
echo "=============================================="
echo "---------------------------------------------"
echo "Environment name: $ENV_NAME"
echo "PyTorch Version: $PYTORCH_VERSION"
echo "CUDA Version: $CUDA_VERSION"
echo "Python Version: $PYTHON_VERSION"
echo "CUDA Version No Dot: $CUDA_VERSION_NODOT"
echo "Using tool: $MAMBA"
echo "---------------------------------------------"
echo "Notes:"
echo " - This script will remove the existing environment if it exists."
echo " - This script will install the following packages:"
echo "   - pytorch=$PYTORCH_VERSION"
echo "   - pytorch-cuda=$CUDA_VERSION"
echo "   - torchvision"
echo "   - python=$PYTHON_VERSION"
echo " - Python version 3.12 is not supported by Open3d."
echo "---------------------------------------------"
echo "Currently:"
echo " - CUDA_HOME=$CUDA_HOME"
echo " - python=`which python`"


# if -y flag was passed in, do not bother asking
#
if [ "$SKIP_ASKING" == "true" ]; then
    yn="y"
else
    read -p "Does all this look correct? (y/n) " yn
    case $yn in
        y ) echo "Starting installation..." ;;
        n ) echo "Exiting...";
            exit ;;
        * ) echo Invalid response!;
            exit 1 ;;
    esac
fi

# Exit immediately if anything fails
set -e

# Install git-lfs
echo "Installing git-lfs..."
echo "If this fails, install git-lfs with:"
echo ""
echo "     sudo apt-get install git-lfs"
echo ""
git lfs install

# Only remove if NO_REMOVe is false
if [ "$NO_REMOVE" == "false" ]; then
    echo "Removing existing environment..."
    $MAMBA env remove -n $ENV_NAME -y
fi
# If using cpu only, create a separate environment
if [ "$CPU_ONLY" == "true" ]; then
    $MAMBA create -n $ENV_NAME -c pytorch pytorch=$PYTORCH_VERSION torchvision cpuonly python=$PYTHON_VERSION -y
else
    # Else, install the cuda version
    $MAMBA create -n $ENV_NAME -c pytorch -c nvidia pytorch=$PYTORCH_VERSION pytorch-cuda=$CUDA_VERSION torchvision python=$PYTHON_VERSION -y
fi

source activate $ENV_NAME
# conda activate $ENV_NAME
#echo "Activating environment... `$MAMBA info --base`/envs/$ENV_NAME/bin/activate"
#source `$MAMBA info --base`/envs/$ENV_NAME/bin/activate
#echo "activated"

# Now install pytorch3d a bit faster
$MAMBA install -c fvcore -c iopath -c conda-forge fvcore iopath -y

echo "Install a version of setuptools for which clip works."
pip install setuptools==69.5.1

echo ""
echo "---------------------------------------------"
echo "---- INSTALLING STRETCH AI DEPENDENCIES  ----"
echo "Will be installed via pip into env: $ENV_NAME"

<<<<<<< HEAD
=======
# If not using cpu only, install the following
# It is important to use --no-cache-dir to avoid issues different versions of pytorch and cuda
pip install torch_cluster torch_scatter torch_geometric -f https://pytorch-geometric.com/whl/torch-${PYTORCH_VERSION}+${CUDA_VERSION_NODOT}.html --no-cache-dir

>>>>>>> a7dbda74
# This is no longer necessary but might be useful for some checks
if [ "$INSTALL_PYTORCH3D" == "true" ]; then
    echo "Installing pytorch3d from source"
    pip install "git+https://github.com/facebookresearch/pytorch3d.git@stable"
fi

pip install -e ./src[dev]

echo ""
echo "---------------------------------------------"
echo "----   INSTALLING DETIC FOR PERCEPTION   ----"
# echo "The third_party folder will be removed!"
if [ "$SKIP_ASKING" == "true" ]; then
    echo "Proceeding with installation because you passed in the -y flag."
    yn="y"
else
    read -p "Do you want to proceed? (y/n) " yn
    case $yn in
        y ) echo "Starting installation..." ;;
        n ) echo "Exiting...";
            exit ;;
        * ) echo Invalid response!;
            exit 1 ;;
    esac
fi

# If not cpu only, then we can use perception
# OR if no submodules, then we can't install perception
if [ "$CPU_ONLY" == "true" ] || [ "$NO_SUBMODULES" == "true" ]; then
    echo "Skipping perception installation for CPU only"
else
    echo "Install detectron2 for perception (required by Detic)"
    git submodule update --init --recursive
    cd third_party/detectron2
    pip install -e .

    echo "Install Detic for perception"
    cd ../../src/stretch/perception/detection/detic/Detic
    # Make sure it's up to date
    git submodule update --init --recursive
    pip install -r requirements.txt

    # cd ../../src/stretch/perception/detection/detic/Detic
    # Create folder for checkpoints and download
    mkdir -p models
    echo "Download DETIC checkpoint..."
    wget --no-check-certificate https://dl.fbaipublicfiles.com/detic/Detic_LCOCOI21k_CLIP_SwinB_896b32_4x_ft4x_max-size.pth -O models/Detic_LCOCOI21k_CLIP_SwinB_896b32_4x_ft4x_max-size.pth
fi

echo ""
echo "=============================================="
echo "         INSTALLATION COMPLETE"
echo "Finished setting up the StretchPy environment."
echo "Environment name: $ENV_NAME"
echo "CUDA Version: $CUDA_VERSION"
echo "Python Version: $PYTHON_VERSION"
echo "CUDA Version No Dot: $CUDA_VERSION_NODOT"
echo "CUDA_HOME=$CUDA_HOME"
echo "python=`which python`"
echo "You can start using it with:"
echo ""
echo "     source activate $ENV_NAME"
echo "=============================================="<|MERGE_RESOLUTION|>--- conflicted
+++ resolved
@@ -144,13 +144,6 @@
 echo "---- INSTALLING STRETCH AI DEPENDENCIES  ----"
 echo "Will be installed via pip into env: $ENV_NAME"
 
-<<<<<<< HEAD
-=======
-# If not using cpu only, install the following
-# It is important to use --no-cache-dir to avoid issues different versions of pytorch and cuda
-pip install torch_cluster torch_scatter torch_geometric -f https://pytorch-geometric.com/whl/torch-${PYTORCH_VERSION}+${CUDA_VERSION_NODOT}.html --no-cache-dir
-
->>>>>>> a7dbda74
 # This is no longer necessary but might be useful for some checks
 if [ "$INSTALL_PYTORCH3D" == "true" ]; then
     echo "Installing pytorch3d from source"
