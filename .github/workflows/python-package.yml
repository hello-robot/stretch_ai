--- conflicted
+++ resolved
@@ -61,13 +61,15 @@
       run: |
         python -m pip install pytest
         cd src/
+        echo "Running mapping tests"
         python -m pytest -vv test/mapping
+        echo "Running llms tests"
         python -m pytest -vv test/llms
+        echo "Running perception tests"
         python -m pytest -vv test/perception
+        echo "Running utils tests"
         python -m pytest -vv test/utils
-<<<<<<< HEAD
+        echo "Running core tests"
         python -m pytest -vv test/core
-        python -m pytest -vv test/audio
-=======
-        python -m pytest -vv test/core
->>>>>>> 08104703
+        # echo "Running audio tests"
+        # python -m pytest -vv test/audio