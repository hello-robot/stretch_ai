--- conflicted
+++ resolved
@@ -22,21 +22,19 @@
   build-and-push:
     runs-on: self-hosted
     steps:
-<<<<<<< HEAD
 
     - name: Clean workspace
       run: |
         git clean -ffdx
         git reset --hard HEAD
 
-=======
-    - name: Own directory
-      run: sudo chown -R $USER:$USER ~/github/actions-runner/_work/stretch_ai/
->>>>>>> d7b8c12f
     - name: Checkout code
       uses: actions/checkout@v3
       with:
         clean: true
+
+    - name: Own directory
+      run: sudo chown -R $USER:$USER ~/github/actions-runner/_work/stretch_ai/
 
     - name: Set up Docker Buildx
       uses: docker/setup-buildx-action@v2
