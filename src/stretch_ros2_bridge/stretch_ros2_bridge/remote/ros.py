# Copyright (c) Hello Robot, Inc.
# All rights reserved.
#
# This source code is licensed under the license found in the LICENSE file in the root directory
# of this source tree.
#
# Some code may be adapted from other open-source works with their respective licenses. Original
# license information maybe found below, if so.

# Copyright (c) Meta Platforms, Inc. and affiliates.
#
# This source code is licensed under the MIT license found in the
# LICENSE file in the root directory of this source tree.
import sys
import threading
from typing import Dict, Optional

import numpy as np

# from control_msgs.msg import FollowJointTrajectoryAction, FollowJointTrajectoryGoal
import rclpy
import sophuspy as sp
from control_msgs.action import FollowJointTrajectory
from geometry_msgs.msg import PointStamped, Pose, PoseStamped, Twist
from hello_helpers.joint_qpos_conversion import get_Idx
from nav2_msgs.srv import LoadMap, SaveMap
from nav_msgs.msg import Odometry
from rclpy.action import ActionClient
from rclpy.callback_groups import ReentrantCallbackGroup
from rclpy.clock import ClockType
from rclpy.duration import Duration
from rclpy.node import Node
from rclpy.time import Time
from sensor_msgs.msg import JointState
from std_msgs.msg import Bool, Empty, Float32, Float64MultiArray, String
from std_srvs.srv import SetBool, Trigger
from tf2_ros import TransformException
from tf2_ros.buffer import Buffer
from tf2_ros.transform_listener import TransformListener
from trajectory_msgs.msg import JointTrajectoryPoint

from stretch.motion.constants import (
    ROS_ARM_JOINTS,
    ROS_GRIPPER_FINGER,
    ROS_HEAD_PAN,
    ROS_HEAD_TILT,
    ROS_LIFT_JOINT,
    ROS_WRIST_PITCH,
    ROS_WRIST_ROLL,
    ROS_WRIST_YAW,
    STRETCH_HEAD_CAMERA_ROTATIONS,
)
from stretch.motion.kinematics import HelloStretchIdx
from stretch.utils.pose import to_matrix, transform_to_list
from stretch_ros2_bridge.constants import (
    CONFIG_TO_ROS,
    ROS_ARM_JOINTS,
    ROS_TO_CONFIG,
    ROS_WRIST_PITCH,
    ROS_WRIST_ROLL,
    ROS_WRIST_YAW,
)
from stretch_ros2_bridge.ros.camera import RosCamera
from stretch_ros2_bridge.ros.lidar import RosLidar
from stretch_ros2_bridge.ros.streaming_activator import StreamingActivator
from stretch_ros2_bridge.ros.utils import matrix_from_pose_msg
from stretch_ros2_bridge.ros.visualizer import Visualizer

DEFAULT_COLOR_TOPIC = "/camera/color"
DEFAULT_DEPTH_TOPIC = "/camera/aligned_depth_to_color"
DEFAULT_LIDAR_TOPIC = "/scan"
DEFAULT_EE_COLOR_TOPIC = "/gripper_camera/color"
DEFAULT_EE_DEPTH_TOPIC = "/gripper_camera/aligned_depth_to_color"


class StretchRosInterface(Node):
    """Interface object with ROS topics and services"""

    # Base of the robot
    base_link = "base_link"

    goal_time_tolerance = 1.0
    msg_delay_t = 0.1

    # 3 for base position + rotation, 2 for lift + extension, 3 for rpy, 1 for gripper, 2 for head
    dof = 3 + 2 + 3 + 1 + 2

    # Joint names in the ROS joint trajectory server
    BASE_TRANSLATION_JOINT = "translate_mobile_base"
    ARM_JOINT = "joint_arm"
    LIFT_JOINT = ROS_LIFT_JOINT
    WRIST_YAW = ROS_WRIST_YAW
    WRIST_PITCH = ROS_WRIST_PITCH
    WRIST_ROLL = ROS_WRIST_ROLL
    GRIPPER_FINGER = ROS_GRIPPER_FINGER
    HEAD_PAN = ROS_HEAD_PAN
    HEAD_TILT = ROS_HEAD_TILT
    ARM_JOINTS_ACTUAL = ROS_ARM_JOINTS

    def __init__(
        self,
        init_cameras: bool = True,
        color_topic: Optional[str] = None,
        depth_topic: Optional[str] = None,
        depth_buffer_size: Optional[int] = None,
        init_lidar: bool = True,
        lidar_topic: Optional[str] = None,
        verbose: bool = False,
        d405: bool = True,
        ee_color_topic: Optional[str] = None,
        ee_depth_topic: Optional[str] = None,
    ):
        super().__init__("stretch_user_client")
        # Verbosity for the ROS client
        self.verbose = verbose

        # Initialize caches
        self.current_mode: Optional[str] = None

        self.pos = np.zeros(self.dof)
        self.vel = np.zeros(self.dof)
        self.frc = np.zeros(self.dof)
        self.joint_status: Dict[str, float] = {}

        self.se3_base_filtered: Optional[sp.SE3] = None
        self.se3_base_odom: Optional[sp.SE3] = None
        self.se3_camera_pose: Optional[sp.SE3] = None
        self.at_goal: bool = False

        self.last_odom_update_timestamp = Time(clock_type=ClockType.ROS_TIME)
        self.last_base_update_timestamp = Time(clock_type=ClockType.ROS_TIME)
        self._goal_reset_t = Time(clock_type=ClockType.ROS_TIME)

        # Create visualizers for pose information
        self.goal_visualizer = Visualizer("command_pose", rgba=[1.0, 0.0, 0.0, 0.5])
        self.curr_visualizer = Visualizer("current_pose", rgba=[0.0, 0.0, 1.0, 0.5])

        self._is_homed = None
        self._is_runstopped = None

        # Start the thread
        self._thread = threading.Thread(target=rclpy.spin, args=(self,), daemon=True)
        self._thread.start()

        # Initialize ros communication
        self._create_pubs_subs()
        self._create_services()

        self._ros_joint_names = []
        for i in range(3, self.dof):
            self._ros_joint_names += CONFIG_TO_ROS[i]

        # Get indexer
        self.Idx = get_Idx("eoa_wrist_dw3_tool_sg3")

        # Initialize cameras
        self._color_topic = DEFAULT_COLOR_TOPIC if color_topic is None else color_topic
        self._depth_topic = DEFAULT_DEPTH_TOPIC if depth_topic is None else depth_topic
        self._ee_color_topic = DEFAULT_EE_COLOR_TOPIC if ee_color_topic is None else ee_color_topic
        self._ee_depth_topic = DEFAULT_EE_DEPTH_TOPIC if ee_depth_topic is None else ee_depth_topic
        self._lidar_topic = DEFAULT_LIDAR_TOPIC if lidar_topic is None else lidar_topic
        self._depth_buffer_size = depth_buffer_size

        self._streaming_activator = StreamingActivator(self)
        streaming_ok = self._streaming_activator.activate_streaming()
        if not streaming_ok:
            self.get_logger().error("Failed to activate streaming")
            raise RuntimeError(
                "Could not start joint state streaming service; make sure you have the correct and up-to-date version of stretch_ros2."
            )

        self.rgb_cam: RosCamera = None
        self.dpt_cam: RosCamera = None
        if init_cameras:
            self._create_cameras(use_d405=d405)
            self._wait_for_cameras()
        if init_lidar:
            self._lidar = RosLidar(self, self._lidar_topic)
            self._lidar.wait_for_scan()

    def __del__(self):
        self._thread.join()

    # Interfaces

    def get_joint_state(self):
        with self._js_lock:
            return self.pos, self.vel, self.frc

    def _process_joint_status(self, j_status) -> np.ndarray:
        """Get joint status from ROS joint state message and convert it into the form we use for streaming position commands."""
        pose = np.zeros(self.Idx.num_joints)
        pose[self.Idx.LIFT] = j_status[ROS_LIFT_JOINT]
        pose[self.Idx.ARM] = (
            j_status[ROS_ARM_JOINTS[0]]
            + j_status[ROS_ARM_JOINTS[1]]
            + j_status[ROS_ARM_JOINTS[2]]
            + j_status[ROS_ARM_JOINTS[3]]
        )
        pose[self.Idx.GRIPPER] = j_status[ROS_GRIPPER_FINGER]
        pose[self.Idx.WRIST_ROLL] = j_status[ROS_WRIST_ROLL]
        pose[self.Idx.WRIST_PITCH] = j_status[ROS_WRIST_PITCH]
        pose[self.Idx.WRIST_YAW] = j_status[ROS_WRIST_YAW]
        pose[self.Idx.HEAD_PAN] = j_status[ROS_HEAD_PAN]
        pose[self.Idx.HEAD_TILT] = j_status[ROS_HEAD_TILT]
        return pose

    def send_joint_goals(
        self, joint_goals: Dict[str, float], velocities: Optional[Dict[str, float]] = None
    ):
        """Send joint goals to the robot. Goals are a dictionary of joint names and strings. Can optionally provide velicities as well."""

        with self._js_lock:
            joint_pose = self._process_joint_status(self.joint_status)

        # Use Idx to convert
        joint_pose[self.Idx.LIFT] = joint_goals[self.LIFT_JOINT]
        joint_pose[self.Idx.ARM] = joint_goals[self.ARM_JOINT]
        joint_pose[self.Idx.WRIST_ROLL] = joint_goals[self.WRIST_ROLL]
        joint_pose[self.Idx.WRIST_PITCH] = joint_goals[self.WRIST_PITCH]
        joint_pose[self.Idx.WRIST_YAW] = joint_goals[self.WRIST_YAW]
        if self.GRIPPER_FINGER in joint_goals:
            joint_pose[self.Idx.GRIPPER] = joint_goals[self.GRIPPER_FINGER]
        if self.HEAD_PAN in joint_goals:
            joint_pose[self.Idx.HEAD_PAN] = joint_goals[self.HEAD_PAN]
        if self.HEAD_TILT in joint_goals:
            joint_pose[self.Idx.HEAD_TILT] = joint_goals[self.HEAD_TILT]
        if self.BASE_TRANSLATION_JOINT in joint_goals:
            joint_pose[self.Idx.BASE_TRANSLATE] = joint_goals[self.BASE_TRANSLATION_JOINT]

        # Create the message now that it's been computed
        msg = Float64MultiArray()
        msg.data = list(joint_pose)
        self._joint_goal_publisher.publish(msg)
        self.get_logger().info('Publishing: "%s"' % msg.data)

    def send_trajectory_goals(
        self, joint_goals: Dict[str, float], velocities: Optional[Dict[str, float]] = None
    ):
        """Send trajectory goals to the robot. Goals are a dictionary of joint names and strings. Can optionally provide velicities as well."""

        # Preprocess arm joints (arm joints are actually 4 joints in one)
        if self.ARM_JOINT in joint_goals:
            arm_joint_goal = joint_goals.pop(self.ARM_JOINT)

            for arm_joint_name in self.ARM_JOINTS_ACTUAL:
                joint_goals[arm_joint_name] = arm_joint_goal / len(self.ARM_JOINTS_ACTUAL)

        # Preprocess base translation joint (stretch_driver errors out if translation value is 0)
        if self.BASE_TRANSLATION_JOINT in joint_goals:
            if joint_goals[self.BASE_TRANSLATION_JOINT] == 0:
                joint_goals.pop(self.BASE_TRANSLATION_JOINT)

        # Parse input
        joint_names = []
        joint_values = []
        for name, val in joint_goals.items():
            joint_names.append(name)
            joint_values.append(val)

        # Construct goal positions
        point_msg = JointTrajectoryPoint()
        point_msg.positions = joint_values
        if velocities is not None:
            point_msg.velocities = velocities

        # Construct goal msg
        goal_msg = FollowJointTrajectory.Goal()
        goal_msg.goal_time_tolerance = Duration(seconds=self.goal_time_tolerance).to_msg()
        goal_msg.trajectory.joint_names = joint_names
        goal_msg.trajectory.points = [point_msg]
        goal_msg.trajectory.header.stamp = self.get_clock().now().to_msg()

        # self.action_done_event = Event()
        # Send goal
        self.goal_handle = None
        self.goal_handle_future = self.trajectory_client.send_goal_async(goal_msg)
        self.goal_handle_future.add_done_callback(self.trajectory_done_callback)
        # self.get_logger().info(f"")

    def trajectory_done_callback(self, future):
        self.goal_handle = future.result()

    def wait_for_trajectory_action(self):
        rate = self.create_rate(100)
        while self.goal_handle is None:
            rate.sleep()
        self.goal_handle.get_result()

    def recent_depth_image(self, seconds, print_delay_timers: bool = False):
        """Return true if we have up to date depth."""
        # Make sure we have a goal and our poses and depths are synced up - we need to have
        # received depth after we stopped moving
        if print_delay_timers:
            print(
                " - 1",
                (self.get_clock().now() - self._goal_reset_t) * 1e-9,
                self.msg_delay_t,
            )
            print(" - 2", (self.dpt_cam.get_time() - self._goal_reset_t) * 1e-9, seconds)
        if (
            self._goal_reset_t is not None
            and (self.get_clock().now() - self._goal_reset_t).nanoseconds * 1e-9 > self.msg_delay_t
        ):
            # self.get_logger().info(
            #     f"Two Times {self.dpt_cam.get_time()}, {self._goal_reset_t}, {seconds}"
            # )
            return (self.dpt_cam.get_time().sec - self._goal_reset_t.nanoseconds * 1e-9) > seconds
        else:
            return False

    def config_to_ros_trajectory_goal(
        self, q: np.ndarray, dq: np.ndarray = None, ddq: np.ndarray = None
    ) -> FollowJointTrajectory.Goal:
        """Create a joint trajectory goal to move the arm."""
        trajectory_goal = FollowJointTrajectory.Goal()
        trajectory_goal.goal_time_tolerance = Duration(seconds=self.goal_time_tolerance).to_msg()
        trajectory_goal.trajectory.joint_names = self.ros_joint_names
        trajectory_goal.trajectory.points = [self._config_to_ros_msg(q, dq, ddq)]
        trajectory_goal.trajectory.header.stamp = self.get_clock().now().to_msg()
        return trajectory_goal

    # Helper functions

    def _create_services(self):
        """Create services to activate/deactivate robot modes"""
        self.nav_mode_service = self.create_client(Trigger, "switch_to_navigation_mode")
        self.pos_mode_service = self.create_client(Trigger, "switch_to_position_mode")

        self.save_map_service = self.create_client(SaveMap, "save_map")
        self.load_map_service = self.create_client(LoadMap, "load_map")

        self.goto_on_service = self.create_client(
            Trigger,
            "goto_controller/enable",
        )
        self.goto_off_service = self.create_client(Trigger, "goto_controller/disable")
        self.set_yaw_service = self.create_client(SetBool, "goto_controller/set_yaw_tracking")
        print("Wait for mode service...")
        self.pos_mode_service.wait_for_service()

<<<<<<< HEAD
        print("Wait for map services...")
        self.save_map_service.wait_for_service()
        self.load_map_service.wait_for_service()
=======
    def _is_homed_cb(self, msg) -> None:
        """Update this variable"""
        self._is_homed = bool(msg.data)

    @property
    def is_homed(self) -> bool:
        return self._is_homed

    def _is_runstopped_cb(self, msg) -> None:
        """Update this variable"""
        self._is_runstopped = bool(msg.data)

    @property
    def is_runstopped(self) -> bool:
        return self._is_runstopped
>>>>>>> b5553d7b

    def _create_pubs_subs(self):
        """create ROS publishers and subscribers - only call once"""
        # Create the tf2 buffer first, used in camera init
        self.tf2_buffer = Buffer()
        self.tf2_listener = TransformListener(self.tf2_buffer, self)

        # Create command publishers
        self.goal_pub = self.create_publisher(Pose, "goto_controller/goal", 1)
        self.velocity_pub = self.create_publisher(Twist, "stretch/cmd_vel", 1)

        self.grasp_ready = None
        self.grasp_complete = None
        self.grasp_enable_pub = self.create_publisher(Empty, "grasp_point/enable", 1)
        self.grasp_ready_sub = self.create_subscription(
            Empty, "grasp_point/ready", self._grasp_ready_callback, 10
        )  # Had to check qos_profile
        self.grasp_disable_pub = self.create_publisher(Empty, "grasp_point/disable", 1)
        self.grasp_trigger_pub = self.create_publisher(
            PointStamped, "grasp_point/trigger_grasp_point", 1
        )
        self.grasp_result_sub = self.create_subscription(
            Float32, "grasp_point/result", self._grasp_result_callback, 10
        )  # Had to check qos_profile

        # Check if robot is homed and runstopped
        self._is_homed_sub = self.create_subscription(Bool, "/is_homed", self._is_homed_cb, 1)
        self._is_runstopped_sub = self.create_subscription(
            Bool, "/is_runstopped", self._is_runstopped_cb, 1
        )

        self.place_ready = None
        self.place_complete = None
        self.location_above_surface_m = None
        self.place_enable_pub = self.create_publisher(Float32, "place_point/enable", 1)
        self.place_ready_sub = self.create_subscription(
            Empty, "place_point/ready", self._place_ready_callback, 10
        )  # Had to check qos_profile
        self.place_disable_pub = self.create_publisher(Empty, "place_point/disable", 1)
        self.place_trigger_pub = self.create_publisher(
            PointStamped, "place_point/trigger_place_point", 1
        )
        self.place_result_sub = self.create_subscription(
            Empty, "place_point/result", self._place_result_callback, 10
        )  # Had to check qos_profile

        # Create subscribers
        self._odom_sub = self.create_subscription(Odometry, "odom", self._odom_callback, 1)
        self._base_state_sub = self.create_subscription(
            PoseStamped, "state_estimator/pose_filtered", self._base_state_callback, 1
        )
        self._camera_pose_sub = self.create_subscription(
            PoseStamped, "camera_pose", self._camera_pose_callback, 1
        )
        self._at_goal_sub = self.create_subscription(
            Bool, "goto_controller/at_goal", self._at_goal_callback, 1
        )
        self._mode_sub = self.create_subscription(String, "mode", self._mode_callback, 1)

        # Create trajectory client with which we can control the robot
        self.trajectory_client = ActionClient(
            self, FollowJointTrajectory, "/stretch_controller/follow_joint_trajectory"
        )  # Doubt action type

        self._js_lock = threading.Lock()  # store latest joint state message - lock for access

        # This callback group is used to ensure that the joint goal publisher is reentrant
        # TODO: notes on what this is for?
        self._reentrant_cb = ReentrantCallbackGroup()

        self._joint_state_subscriber = self.create_subscription(
            JointState,
            "stretch/joint_states",
            self._js_callback,
            100,
            callback_group=self._reentrant_cb,
        )

        # Create joint goal publisher for streaming joint goals
        self._joint_goal_publisher = self.create_publisher(
            Float64MultiArray, "joint_pose_cmd", 10, callback_group=self._reentrant_cb
        )

        print("Waiting for trajectory server...")
        server_reached = self.trajectory_client.wait_for_server(timeout_sec=30.0)
        if not server_reached:
            print("ERROR: Failed to connect to arm action server.")
            # rclpy.shutdown("Unable to connect to arm action server. Timeout exceeded.")
            rclpy.shutdown()
            sys.exit()
        print("... connected to arm action server.")

        self.ros_joint_names = []
        for i in range(3, self.dof):
            self.ros_joint_names += CONFIG_TO_ROS[i]

    def _create_cameras(self, use_d405: bool = True):
        if self.rgb_cam is not None or self.dpt_cam is not None:
            raise RuntimeError("Already created cameras")
        print("Creating cameras...")
        self.rgb_cam = RosCamera(self, self._color_topic, rotations=STRETCH_HEAD_CAMERA_ROTATIONS)
        self.dpt_cam = RosCamera(
            self,
            self._depth_topic,
            rotations=STRETCH_HEAD_CAMERA_ROTATIONS,
            buffer_size=self._depth_buffer_size,
        )
        if use_d405:
            self.ee_rgb_cam = RosCamera(
                self,
                self._ee_color_topic,
                rotations=0,
                image_ext="/image_rect_raw",
            )
            self.ee_dpt_cam = RosCamera(
                self,
                self._ee_depth_topic,
                rotations=0,
                image_ext="/image_raw",
            )
        else:
            self.ee_rgb_cam = None
            self.ee_dpt_cam = None
        self.filter_depth = self._depth_buffer_size is not None

    def _wait_for_lidar(self):
        """wait until lidar has a message"""
        self._lidar.wait_for_scan()

    def _wait_for_cameras(self):
        if self.rgb_cam is None or self.dpt_cam is None:
            raise RuntimeError("cameras not initialized")
        print("Waiting for rgb camera images...")
        self.rgb_cam.wait_for_image()
        print("Waiting for depth camera images...")
        self.dpt_cam.wait_for_image()
        if self.ee_rgb_cam is not None:
            print("Waiting for end effector rgb camera images...")
            self.ee_rgb_cam.wait_for_image()
        if self.ee_dpt_cam is not None:
            print("Waiting for end effector depth camera images...")
            self.ee_dpt_cam.wait_for_image()
        print("..done.")
        if self.verbose:
            print("rgb frame =", self.rgb_cam.get_frame())
            print("dpt frame =", self.dpt_cam.get_frame())
        # if self.rgb_cam.get_frame() != self.dpt_cam.get_frame():
        #     raise RuntimeError("issue with camera setup; depth and rgb not aligned")

    def _config_to_ros_msg(self, q, dq=None, ddq=None):
        """convert into a joint state message"""
        msg = JointTrajectoryPoint()
        msg.positions = [0.0] * len(self._ros_joint_names)
        if dq is not None:
            msg.velocities = [0.0] * len(self._ros_joint_names)
        if ddq is not None:
            msg.accelerations = [0.0] * len(self._ros_joint_names)
        idx = 0
        for i in range(3, self.dof):
            names = CONFIG_TO_ROS[i]
            for _ in names:
                # Only for arm - but this is a dumb way to check
                if "arm" in names[0]:
                    msg.positions[idx] = q[i] / len(names)
                else:
                    msg.positions[idx] = q[i]
                if dq is not None:
                    msg.velocities[idx] = dq[i]
                if ddq is not None:
                    msg.accelerations[idx] = ddq[i]
                idx += 1
        return msg

    # Rostopic callbacks

    def _at_goal_callback(self, msg):
        """Is the velocity controller done moving; is it at its goal?"""
        # self.get_logger().info(f"at goal listennign {self.at_goal}")
        self.at_goal = msg.data
        if not self.at_goal:
            self._goal_reset_t = None
        elif self._goal_reset_t is None:
            self._goal_reset_t = self.get_clock().now()

    def _mode_callback(self, msg):
        """get position or navigation mode from stretch ros"""
        self._current_mode = msg.data

    def _odom_callback(self, msg: Odometry):
        """odometry callback"""
        self._last_odom_update_timestamp = msg.header.stamp
        self.se3_base_odom = sp.SE3(matrix_from_pose_msg(msg.pose.pose))

    def _base_state_callback(self, msg: PoseStamped):
        """base state updates from SLAM system"""
        self._last_base_update_timestamp = msg.header.stamp
        self.se3_base_filtered = sp.SE3(matrix_from_pose_msg(msg.pose))
        self.curr_visualizer(self.se3_base_filtered.matrix())

    def _camera_pose_callback(self, msg: PoseStamped):
        """camera pose from CameraPosePublisher, which reads from tf"""
        self._last_camera_update_timestamp = msg.header.stamp
        self.se3_camera_pose = sp.SE3(matrix_from_pose_msg(msg.pose))

    def _js_callback(self, msg):
        """Read in current joint information from ROS topics and update state"""
        # loop over all joint state info
        pos, vel, trq = np.zeros(self.dof), np.zeros(self.dof), np.zeros(self.dof)
        joint_status = {}
        for name, p, v, e in zip(msg.name, msg.position, msg.velocity, msg.effort):
            # Update joint status dictionary with name and postiion only
            joint_status[name] = p
            # Check name etc
            if name in ROS_ARM_JOINTS:
                pos[HelloStretchIdx.ARM] += p
                vel[HelloStretchIdx.ARM] += v
                trq[HelloStretchIdx.ARM] += e
            elif name in ROS_TO_CONFIG:
                idx = ROS_TO_CONFIG[name]
                pos[idx] = p
                vel[idx] = v
                trq[idx] = e
        trq[HelloStretchIdx.ARM] /= 4
        with self._js_lock:
            self.pos, self.vel, self.frc = pos, vel, trq
            self.joint_status = joint_status

    def get_frame_pose(self, frame, base_frame=None, lookup_time=None, timeout_s=None):
        """look up a particular frame in base coords (or some other coordinate frame)."""
        if lookup_time is None:
            lookup_time = Time()
        if timeout_s is None:
            timeout_ros = Duration(seconds=0.1)
        else:
            timeout_ros = Duration(seconds=timeout_s)
        if base_frame is None:
            base_frame = self.base_link
        try:
            stamped_transform = self.tf2_buffer.lookup_transform(
                base_frame, frame, lookup_time, timeout_ros
            )
            trans, rot = transform_to_list(stamped_transform)
            pose_mat = to_matrix(trans, rot)
        except TransformException:
            print("!!! Lookup failed from", base_frame, "to", frame, "!!!")
            return None
        return pose_mat

    def _construct_single_joint_ros_goal(self, joint_name, position, goal_time_tolerance=1):
        trajectory_goal = FollowJointTrajectory.Goal()
        trajectory_goal.goal_time_tolerance = Duration(seconds=goal_time_tolerance)
        trajectory_goal.trajectory.joint_names = [
            joint_name,
        ]
        msg = JointTrajectoryPoint()
        msg.positions = [position]
        trajectory_goal.trajectory.points = [msg]
        trajectory_goal.trajectory.header.stamp = self.get_clock().now().to_msg()
        return trajectory_goal

    def _interp(self, x1, x2, num_steps=10):
        diff = x2 - x1
        rng = np.arange(num_steps + 1) / num_steps
        rng = rng[:, None].repeat(3, axis=1)
        diff = diff[None].repeat(num_steps + 1, axis=0)
        x1 = x1[None].repeat(num_steps + 1, axis=0)
        return x1 + (rng * diff)

    def goto(self, q, move_base=False, wait=False, max_wait_t=10.0, verbose=False):
        """some of these params are unsupported"""
        goal = self.config_to_ros_trajectory_goal(q)
        if wait:
            self.trajectory_client.send_goal(goal)
        else:
            self.trajectory_client.send_goal_async(goal)
        # self.trajectory_client.send_goal(goal)
        # if wait:
        #     self.trajectory_client.wait_for_result()
        return True

    def _grasp_ready_callback(self, empty_msg):
        self.grasp_ready = True

    def _grasp_result_callback(self, float_msg):
        self.location_above_surface_m = float_msg.data
        self.grasp_complete = True

    def trigger_grasp(self, x, y, z):
        """Calls FUNMAP based grasping"""
        # 1. Enable the grasp node
        assert self.grasp_ready is None
        assert self.grasp_complete is None
        assert self.location_above_surface_m is None
        self.grasp_enable_pub.publish(Empty())
        self.place_disable_pub.publish(Empty())

        # 2. Wait until grasp node ready
        rate = self.create_rate(5)
        while self.grasp_ready is None:
            rate.sleep()

        # 3. Call the trigger topic
        goal_point = PointStamped()
        goal_point.header.stamp = self.get_clock().now().to_msg()
        goal_point.header.frame_id = "map"
        goal_point.point.x = x
        goal_point.point.y = y
        goal_point.point.z = z
        self.grasp_trigger_pub.publish(goal_point)

        # 4. Wait for grasp to complete
        print(" - Waiting for grasp to complete")
        rate = self.create_rate(5)
        while self.grasp_complete is None:
            rate.sleep()
        assert self.location_above_surface_m is not None

        # 5. Disable the grasp node
        self.grasp_disable_pub.publish(Empty())

        self.grasp_ready = None
        self.grasp_complete = None
        return

    def _place_ready_callback(self, empty_msg):
        self.place_ready = True

    def _place_result_callback(self, msg):
        self.place_complete = True

    def trigger_placement(self, x, y, z):
        """Calls FUNMAP based placement"""
        # 1. Enable the place node
        assert self.place_ready is None
        assert self.place_complete is None
        assert self.location_above_surface_m is not None
        self.grasp_disable_pub.publish(Empty())
        msg = Float32()
        msg.data = self.location_above_surface_m
        self.place_enable_pub.publish(msg)

        # 2. Wait until place node ready
        rate = self.create_rate(5)
        while self.place_ready is None:
            rate.sleep()

        # 3. Call the trigger topic
        goal_point = PointStamped()
        goal_point.header.stamp = self.get_clock().now().to_msg()
        goal_point.header.frame_id = "map"
        goal_point.point.x = x
        goal_point.point.y = y
        goal_point.point.z = z
        self.place_trigger_pub.publish(goal_point)

        # 4. Wait for grasp to complete
        print(" - Waiting for place to complete")
        rate = self.create_rate(5)
        while self.place_complete is None:
            rate.sleep()

        # 5. Disable the place node
        self.place_disable_pub.publish(Empty())

        self.location_above_surface_m = None
        self.place_ready = None
        self.place_complete = None
        return<|MERGE_RESOLUTION|>--- conflicted
+++ resolved
@@ -339,11 +339,10 @@
         print("Wait for mode service...")
         self.pos_mode_service.wait_for_service()
 
-<<<<<<< HEAD
         print("Wait for map services...")
         self.save_map_service.wait_for_service()
         self.load_map_service.wait_for_service()
-=======
+
     def _is_homed_cb(self, msg) -> None:
         """Update this variable"""
         self._is_homed = bool(msg.data)
@@ -359,7 +358,6 @@
     @property
     def is_runstopped(self) -> bool:
         return self._is_runstopped
->>>>>>> b5553d7b
 
     def _create_pubs_subs(self):
         """create ROS publishers and subscribers - only call once"""
