--- conflicted
+++ resolved
@@ -161,13 +161,7 @@
                     self.client.in_navigation_mode(),
                 )
                 print(f"{action['xyt']} {action['nav_relative']} {action['nav_blocking']}")
-<<<<<<< HEAD
-            if not self.client.in_navigation_mode():
-                self.client.switch_to_navigation_mode()
-            self.client.navigate_to(
-=======
             self.client.move_base_to(
->>>>>>> 694a6a6f
                 action["xyt"],
                 relative=action["nav_relative"],
             )
