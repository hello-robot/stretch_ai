#!/usr/bin/env python3

# Copyright (c) Hello Robot, Inc.
# All rights reserved.
#
# This source code is licensed under the license found in the LICENSE file in the root directory
# of this source tree.
#
# Some code may be adapted from other open-source works with their respective licenses. Original
# license information maybe found below, if so.

import time
import timeit
from typing import Optional, Tuple, Union

import numpy as np
import rerun as rr
import rerun.blueprint as rrb
import torch

from stretch.mapping.scene_graph import SceneGraph
from stretch.mapping.voxel.voxel_map import SparseVoxelMapNavigationSpace
from stretch.motion import HelloStretchIdx
from stretch.perception.wrapper import OvmmPerception
from stretch.visualization import urdf_visualizer


def decompose_homogeneous_matrix(homogeneous_matrix: np.ndarray) -> Tuple[np.ndarray, np.ndarray]:
    """
    Decomposes a 4x4 homogeneous transformation matrix into its rotation matrix and translation vector components.

    Args:
        homogeneous_matrix (numpy.ndarray): A 4x4 matrix representing a homogeneous transformation.

    Returns:
        tuple: A tuple containing:
            - rotation_matrix : A 3x3 matrix representing the rotation component.
            - translation_vector : A 1D array of length 3 representing the translation component.
    """
    if homogeneous_matrix.shape != (4, 4):
        raise ValueError("Input matrix must be 4x4")
    rotation_matrix = homogeneous_matrix[:3, :3]
    translation_vector = homogeneous_matrix[:3, 3]
    return rotation_matrix, translation_vector


def occupancy_map_to_indices(occupancy_map):
    """
    Convert a 2D occupancy map to an Nx3 array of float indices of occupied cells.

    Args:
    occupancy_map (np.ndarray): 2D boolean array where True represents occupied cells.

    Returns:
    np.ndarray: Nx3 float array where each row is [x, y, 0] of an occupied cell.
    """
    # Find the indices of occupied cells
    occupied_indices = np.where(occupancy_map)

    # Create the Nx3 array
    num_points = len(occupied_indices[0])
    xyz_array = np.zeros((num_points, 3), dtype=float)

    # Fill in x and y coordinates
    xyz_array[:, 0] = occupied_indices[0]  # x coordinates
    xyz_array[:, 1] = occupied_indices[1]  # y coordinates
    # z coordinates are already 0

    return xyz_array


def occupancy_map_to_3d_points(
    occupancy_map: np.ndarray,
    grid_center: Union[np.ndarray, torch.Tensor],
    grid_resolution: float,
    offset: Optional[np.ndarray] = np.zeros(3),
) -> np.ndarray:
    """
    Converts a 2D occupancy map to a list of 3D points.
    Args:
        occupancy_map: A 2D array boolean map
        grid_center: The (x, y, z) coordinates of the center of the grid map
        grid_resolution: The resolution of the grid map
        offset: The (x, y, z) offset to be added to the points

    Returns:
        np.ndarray: A array of 3D points representing the occupied cells in the world frame.
    """
    points = []
    rows, cols = occupancy_map.shape
    center_row, center_col, _ = grid_center

    if isinstance(grid_center, torch.Tensor):
        grid_center = grid_center.cpu().numpy()

    indices = occupancy_map_to_indices(occupancy_map)
    points = (indices - grid_center) * grid_resolution + offset
    return points


class StretchURDFLogger(urdf_visualizer.URDFVisualizer):
    link_names = []
    link_poses = []

    def load_robot_mesh(self, cfg: dict = None, use_collision: bool = False):
        """
        Load robot mesh using urdf visualizer to rerun
        This is to be run once at the beginning of the rerun
        Args:
            cfg (dict): Configuration of the robot
            use_collision (bool): use collision mesh
        """
        trimesh_list = self.get_tri_meshes(cfg=cfg, use_collision=use_collision)
        self.link_names = trimesh_list["link"]
        self.link_poses = trimesh_list["pose"]
        for i in range(len(trimesh_list["link"])):
            rr.log(
                f"world/robot/mesh/{trimesh_list['link'][i]}",
                rr.Mesh3D(
                    vertex_positions=trimesh_list["mesh"][i].vertices,
                    triangle_indices=trimesh_list["mesh"][i].faces,
                    vertex_normals=trimesh_list["mesh"][i].vertex_normals,
                ),
                static=True,
            )

    def log_transforms(self, obs, debug: bool = False):
        """
        Log robot mesh using urdf visualizer to rerun
        Args:
            obs (dict): Observation dataclass
            use_collision (bool): use collision mesh
        """
        state = obs["joint"]
        cfg = {}
        for k in HelloStretchIdx.name_to_idx:
            cfg[k] = state[HelloStretchIdx.name_to_idx[k]]
        lk_cfg = {
            "joint_wrist_yaw": cfg["wrist_yaw"],
            "joint_wrist_pitch": cfg["wrist_pitch"],
            "joint_wrist_roll": cfg["wrist_roll"],
            "joint_lift": cfg["lift"],
            "joint_arm_l0": cfg["arm"] / 4,
            "joint_arm_l1": cfg["arm"] / 4,
            "joint_arm_l2": cfg["arm"] / 4,
            "joint_arm_l3": cfg["arm"] / 4,
            "joint_head_pan": cfg["head_pan"],
            "joint_head_tilt": cfg["head_tilt"],
        }
        if "gripper" in cfg.keys():
            lk_cfg["joint_gripper_finger_left"] = cfg["gripper"]
            lk_cfg["joint_gripper_finger_right"] = cfg["gripper"]
        t0 = timeit.default_timer()
        tms = self.get_tri_meshes(cfg=lk_cfg, use_collision=False)
        t1 = timeit.default_timer()
        self.link_poses = tms["pose"]
        self.link_names = tms["link"]
        for link in self.link_names:
            idx = self.link_names.index(link)
            rr.set_time_seconds("realtime", time.time())
            rr.log(
                f"world/robot/mesh/{link}",
                rr.Transform3D(
                    translation=self.link_poses[idx][:3, 3],
                    mat3x3=self.link_poses[idx][:3, :3],
                    axis_length=0.0,
                ),
                static=False,
            )
        t2 = timeit.default_timer()
        if debug:
            print("Time to get tri meshes (ms): ", 1000 * (t1 - t0))
            print("Time to log robot transforms (ms): ", 1000 * (t2 - t1))
            print("Total time to log robot transforms (ms): ", 1000 * (t2 - t0))


class RerunVsualizer:
    def __init__(
        self,
        display_robot_mesh: bool = True,
        open_browser: bool = True,
        server_memory_limit: str = "4GB",
        collapse_panels: bool = True,
    ):
        """Rerun visualizer class
        Args:
            display_robot_mesh (bool): Display robot mesh
            open_browser (bool): Open browser at start
            server_memory_limit (str): Server memory limit E.g. 2GB or 20%
            collapse_panels (bool): Set to false to have customizable rerun panels
        """
        rr.init("Stretch_robot", spawn=False)
        rr.serve(open_browser=open_browser, server_memory_limit=server_memory_limit)

        self.display_robot_mesh = display_robot_mesh

        if self.display_robot_mesh:
            self.urdf_logger = StretchURDFLogger()
            self.urdf_logger.load_robot_mesh(use_collision=False)

        # Create environment Box place holder
        rr.log(
            "world/map_box",
            rr.Boxes3D(half_sizes=[10, 10, 3], centers=[0, 0, 2], colors=[255, 255, 255, 255]),
            static=True,
        )
        # World Origin
        rr.log(
            "world/xyz",
            rr.Arrows3D(
                vectors=[[1, 0, 0], [0, 1, 0], [0, 0, 1]],
                colors=[[255, 0, 0], [0, 255, 0], [0, 0, 255]],
            ),
            static = True
        )

        self.bbox_colors_memory = {}
        self.step_delay_s = 0.3
        self.setup_blueprint(collapse_panels)

    def setup_blueprint(self, collapse_panels: bool):
        """Setup the blueprint for the visualizer
        Args:
            collapse_panels (bool): fully hides the blueprint/selection panels,
                                    and shows the simplified time panel
        """
        main = rrb.Horizontal(
            rrb.Spatial3DView(name="3D View", origin="world"),
            rrb.Vertical(
                rrb.Spatial2DView(name="head_rgb", origin="/world/head_camera"),
                rrb.Spatial2DView(name="ee_rgb", origin="/world/ee_camera"),
            ),
            column_shares=[3, 1],
        )
        my_blueprint = rrb.Blueprint(
            rrb.Vertical(main, rrb.TimePanel(state=True)),
            collapse_panels=collapse_panels,
        )
        rr.send_blueprint(my_blueprint)

    def log_head_camera(self, obs):
        """Log head camera pose and images"""
        rr.set_time_seconds("realtime", time.time())
        rr.log("world/head_camera/rgb", rr.Image(obs["rgb"]), static = True)
        rr.log("world/head_camera/depth", rr.DepthImage(obs["depth"]), static = True)
        rot, trans = decompose_homogeneous_matrix(obs["camera_pose"])
        rr.log("world/head_camera", rr.Transform3D(translation=trans, mat3x3=rot, axis_length=0.3), static = True)
        rr.log(
            "world/head_camera",
            rr.Pinhole(
                resolution=[obs["rgb"].shape[1], obs["rgb"].shape[0]],
                image_from_camera=obs["camera_K"],
                image_plane_distance=0.15,
            ),
            static = True
        )

    def log_robot_xyt(self, obs):
        """Log robot world pose"""
        rr.set_time_seconds("realtime", time.time())
        xy = obs["gps"]
        theta = obs["compass"]
        rb_arrow = rr.Arrows3D(
            origins=[0, 0, 0],
            vectors=[0.4, 0, 0],
            radii=0.02,
            labels="robot",
            colors=[255, 0, 0, 255],
        )
<<<<<<< HEAD
        rr.log("world/robot/arrow", rb_arrow, static = True)
        rr.log("world/robot/blob", rr.Points3D([0, 0, 0], colors=[255, 0, 0, 255], radii=0.13), static = True)
=======
        rr.log("world/robot/arrow", rb_arrow)
>>>>>>> 47b8ad42
        rr.log(
            "world/robot",
            rr.Transform3D(
                translation=[xy[0], xy[1], 0],
                rotation=rr.RotationAxisAngle(axis=[0, 0, 1], radians=theta),
                axis_length=0.7,
            ),
            static = True
        )

    def log_ee_frame(self, obs):
        """log end effector pose
        Args:
            obs (Observations): Observation dataclass
        """
        rr.set_time_seconds("realtime", time.time())
        # EE Frame
        rot, trans = decompose_homogeneous_matrix(obs["ee_pose"])
        ee_arrow = rr.Arrows3D(
            origins=[0, 0, 0], vectors=[0.2, 0, 0], radii=0.02, labels="ee", colors=[0, 255, 0, 255]
        )
        rr.log("world/ee/arrow", ee_arrow, static = True)
        rr.log("world/ee", rr.Transform3D(translation=trans, mat3x3=rot, axis_length=0.3), static = True)

    def log_ee_camera(self, servo):
        """Log end effector camera pose and images
        Args:
            servo (Servo): Servo observation dataclass
        """
        rr.set_time_seconds("realtime", time.time())
        # EE Camera
        rr.log("world/ee_camera/rgb", rr.Image(servo.ee_rgb), static = True)
        rr.log("world/ee_camera/depth", rr.DepthImage(servo.ee_depth), static = True)
        rot, trans = decompose_homogeneous_matrix(servo.ee_camera_pose)
        rr.log("world/ee_camera", rr.Transform3D(translation=trans, mat3x3=rot, axis_length=0.3), static = True)
        rr.log(
            "world/ee_camera",
            rr.Pinhole(
                resolution=[servo.ee_rgb.shape[1], servo.ee_rgb.shape[0]],
                image_from_camera=servo.ee_camera_K,
                image_plane_distance=0.15,
            ),
            static = True
        )

    def log_robot_state(self, obs):
        """Log robot joint states"""
        rr.set_time_seconds("realtime", time.time())
        state = obs["joint"]
        for k in HelloStretchIdx.name_to_idx:
            rr.log(f"robot_state/joint_pose/{k}", rr.Scalar(state[HelloStretchIdx.name_to_idx[k]]), static = True)

    def log_robot_transforms(self, obs):
        """
        Log robot mesh transforms using urdf visualizer"""
        self.urdf_logger.log_transforms(obs)

    def update_voxel_map(
        self,
        space: SparseVoxelMapNavigationSpace,
        debug: bool = False,
        explored_radius=0.01,
        obstacle_radius=0.05,
    ):
        """Log voxel map and send it to Rerun visualizer
        Args:
            space (SparseVoxelMapNavigationSpace): Voxel map object
        """
        rr.set_time_seconds("realtime", time.time())

        t0 = timeit.default_timer()
        points, _, _, rgb = space.voxel_map.voxel_pcd.get_pointcloud()
        if rgb is None:
            return

        rr.log(
            "world/point_cloud",
            rr.Points3D(positions=points, radii=np.ones(rgb.shape[0]) * 0.01, colors=np.int64(rgb)),
            static = True
        )

        t1 = timeit.default_timer()
        grid_origin = space.voxel_map.grid_origin
        t2 = timeit.default_timer()
        obstacles, explored = space.voxel_map.get_2d_map()
        t3 = timeit.default_timer()

        # Get obstacles and explored points
        grid_resolution = space.voxel_map.grid_resolution
        obs_points = np.array(occupancy_map_to_3d_points(obstacles, grid_origin, grid_resolution))
        t4 = timeit.default_timer()

        # Get explored points
        explored_points = np.array(
            occupancy_map_to_3d_points(explored, grid_origin, grid_resolution)
        )
        t5 = timeit.default_timer()

        # Log points
        rr.log(
            "world/obstacles",
            rr.Points3D(
                positions=obs_points,
                radii=np.ones(points.shape[0]) * obstacle_radius,
                colors=[255, 0, 0],
            ),
            static = True
        )
        rr.log(
            "world/explored",
            rr.Points3D(
                positions=explored_points,
                radii=np.ones(points.shape[0]) * explored_radius,
                colors=[255, 255, 255],
            ),
            static = True
        )
        t6 = timeit.default_timer()

        if debug:
            print("Time to get point cloud: ", t1 - t0, "% = ", (t1 - t0) / (t6 - t0))
            print("Time to get grid origin: ", t2 - t1, "% = ", (t2 - t1) / (t6 - t0))
            print("Time to get 2D map: ", t3 - t2, "% = ", (t3 - t2) / (t6 - t0))
            print("Time to get obstacles points: ", t4 - t3, "% = ", (t4 - t3) / (t6 - t0))
            print("Time to get explored points: ", t5 - t4, "% = ", (t5 - t4) / (t6 - t0))
            print("Time to log points: ", t6 - t5, "% = ", (t6 - t5) / (t6 - t0))

    def update_scene_graph(
        self, scene_graph: SceneGraph, semantic_sensor: Optional[OvmmPerception] = None
    ):
        """Log objects bounding boxes and relationships
        Args:
            scene_graph (SceneGraph): Scene graph object
            semantic_sensor (OvmmPerception): Semantic sensor object
        """
        if semantic_sensor:
            rr.set_time_seconds("realtime", time.time())
            centers = []
            labels = []
            bounds = []
            colors = []

            t0 = timeit.default_timer()
            for idx, instance in enumerate(scene_graph.instances):
                name = semantic_sensor.get_class_name_for_id(instance.category_id)
                if name not in self.bbox_colors_memory:
                    self.bbox_colors_memory[name] = np.random.randint(0, 255, 3)
                best_view = instance.get_best_view()
                bbox_bounds = best_view.bounds  # 3D Bounds
                point_cloud_rgb = instance.point_cloud
                pcd_rgb = instance.point_cloud_rgb
                rr.log(
                    f"world/{instance.id}_{name}",
                    rr.Points3D(positions=point_cloud_rgb, colors=np.int64(pcd_rgb)),
                    static = True
                )
                half_sizes = [(b[0] - b[1]) / 2 for b in bbox_bounds]
                bounds.append(half_sizes)
                pose = scene_graph.get_ins_center_pos(idx)
                confidence = best_view.score
                centers.append(rr.components.PoseTranslation3D(pose))
                labels.append(f"{name} {confidence:.2f}")
                colors.append(self.bbox_colors_memory[name])
            rr.log(
                "world/objects",
                rr.Boxes3D(
                    half_sizes=bounds,
                    centers=centers,
                    labels=labels,
                    radii=0.01,
                    colors=colors,
                ),
                static = True
            )
            t1 = timeit.default_timer()
            print("Time to log scene graph objects: ", t1 - t0)

    def update_nav_goal(self, goal, timeout=10):
        """Log navigation goal
        Args:
            goal (np.ndarray): Goal coordinates
        """
        ts = time.time()
        rr.set_time_seconds("realtime", ts)
        rr.log("world/xyt_goal", rr.Points3D([0, 0, 0], colors=[0, 255, 0, 50], radii=0.1))
        rr.log(
            "world/xyt_goal",
            rr.Transform3D(
                translation=[goal[0], goal[1], 0],
                rotation=rr.RotationAxisAngle(axis=[0, 0, 1], radians=goal[2]),
                axis_length=0.5,
            ),
        )
        # rr.set_time_seconds("realtime", ts + timeout)
        # rr.log("world/xyt_goal", rr.Clear(recursive=True))
        # rr.set_time_seconds("realtime", ts)

    def step(self, obs, servo):
        """Log all the data"""
        if obs and servo:
            rr.set_time_seconds("realtime", time.time())
            try:
                t0 = timeit.default_timer()
                self.log_robot_xyt(obs)
                self.log_head_camera(obs)
                self.log_ee_frame(obs)
                self.log_ee_camera(servo)
                self.log_robot_state(obs)

                if self.display_robot_mesh:
                    self.log_robot_transforms(obs)
                t1 = timeit.default_timer()
                sleep_time = self.step_delay_s - (t1 - t0)
                if sleep_time > 0:
                    time.sleep(sleep_time)

            except Exception as e:
                print(e)<|MERGE_RESOLUTION|>--- conflicted
+++ resolved
@@ -267,12 +267,11 @@
             labels="robot",
             colors=[255, 0, 0, 255],
         )
-<<<<<<< HEAD
+
         rr.log("world/robot/arrow", rb_arrow, static = True)
         rr.log("world/robot/blob", rr.Points3D([0, 0, 0], colors=[255, 0, 0, 255], radii=0.13), static = True)
-=======
-        rr.log("world/robot/arrow", rb_arrow)
->>>>>>> 47b8ad42
+        # rr.log("world/robot/arrow", rb_arrow)
+  
         rr.log(
             "world/robot",
             rr.Transform3D(
