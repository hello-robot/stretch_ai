#!/usr/bin/env python3

# Copyright (c) Hello Robot, Inc.
# All rights reserved.
#
# This source code is licensed under the license found in the LICENSE file in the root directory
# of this source tree.
#
# Some code may be adapted from other open-source works with their respective licenses. Original
# license information maybe found below, if so.

import time
import timeit
from typing import Optional, Tuple, Union

import numpy as np
import rerun as rr
import rerun.blueprint as rrb
import torch

from stretch.mapping.scene_graph import SceneGraph
from stretch.mapping.voxel.voxel_map import SparseVoxelMapNavigationSpace
from stretch.motion import HelloStretchIdx
from stretch.perception.wrapper import OvmmPerception
from stretch.visualization import urdf_visualizer


def decompose_homogeneous_matrix(homogeneous_matrix: np.ndarray) -> Tuple[np.ndarray, np.ndarray]:
    """
    Decomposes a 4x4 homogeneous transformation matrix into its rotation matrix and translation vector components.

    Args:
        homogeneous_matrix (numpy.ndarray): A 4x4 matrix representing a homogeneous transformation.

    Returns:
        tuple: A tuple containing:
            - rotation_matrix : A 3x3 matrix representing the rotation component.
            - translation_vector : A 1D array of length 3 representing the translation component.
    """
    if homogeneous_matrix.shape != (4, 4):
        raise ValueError("Input matrix must be 4x4")
    rotation_matrix = homogeneous_matrix[:3, :3]
    translation_vector = homogeneous_matrix[:3, 3]
    return rotation_matrix, translation_vector


def occupancy_map_to_indices(occupancy_map):
    """
    Convert a 2D occupancy map to an Nx3 array of float indices of occupied cells.

    Args:
    occupancy_map (np.ndarray): 2D boolean array where True represents occupied cells.

    Returns:
    np.ndarray: Nx3 float array where each row is [x, y, 0] of an occupied cell.
    """
    # Find the indices of occupied cells
    occupied_indices = np.where(occupancy_map)

    # Create the Nx3 array
    num_points = len(occupied_indices[0])
    xyz_array = np.zeros((num_points, 3), dtype=float)

    # Fill in x and y coordinates
    xyz_array[:, 0] = occupied_indices[0]  # x coordinates
    xyz_array[:, 1] = occupied_indices[1]  # y coordinates
    # z coordinates are already 0

    return xyz_array


def occupancy_map_to_3d_points(
    occupancy_map: np.ndarray,
    grid_center: Union[np.ndarray, torch.Tensor],
    grid_resolution: float,
    offset: Optional[np.ndarray] = np.zeros(3),
) -> np.ndarray:
    """
    Converts a 2D occupancy map to a list of 3D points.
    Args:
        occupancy_map: A 2D array boolean map
        grid_center: The (x, y, z) coordinates of the center of the grid map
        grid_resolution: The resolution of the grid map
        offset: The (x, y, z) offset to be added to the points

    Returns:
        np.ndarray: A array of 3D points representing the occupied cells in the world frame.
    """
    points = []
    rows, cols = occupancy_map.shape
    center_row, center_col, _ = grid_center

    if isinstance(grid_center, torch.Tensor):
        grid_center = grid_center.cpu().numpy()

    indices = occupancy_map_to_indices(occupancy_map)
    points = (indices - grid_center) * grid_resolution + offset
    return points


class StretchURDFLogger(urdf_visualizer.URDFVisualizer):
    link_names = []
    link_poses = []

    def load_robot_mesh(self, cfg: dict = None, use_collision: bool = False):
        """
        Load robot mesh using urdf visualizer to rerun
        This is to be run once at the beginning of the rerun
        Args:
            cfg (dict): Configuration of the robot
            use_collision (bool): use collision mesh
        """
        trimesh_list = self.get_tri_meshes(cfg=cfg, use_collision=use_collision)
        self.link_names = trimesh_list["link"]
        self.link_poses = trimesh_list["pose"]
        for i in range(len(trimesh_list["link"])):
            rr.log(
                f"world/robot/mesh/{trimesh_list['link'][i]}",
                rr.Mesh3D(
                    vertex_positions=trimesh_list["mesh"][i].vertices,
                    triangle_indices=trimesh_list["mesh"][i].faces,
                    vertex_normals=trimesh_list["mesh"][i].vertex_normals,
                ),
                static=True,
            )

    def log_transforms(self, obs, debug: bool = False):
        """
        Log robot mesh using urdf visualizer to rerun
        Args:
            obs (dict): Observation dataclass
            use_collision (bool): use collision mesh
        """
        state = obs["joint"]
        cfg = {}
        for k in HelloStretchIdx.name_to_idx:
            cfg[k] = state[HelloStretchIdx.name_to_idx[k]]
        lk_cfg = {
            "joint_wrist_yaw": cfg["wrist_yaw"],
            "joint_wrist_pitch": cfg["wrist_pitch"],
            "joint_wrist_roll": cfg["wrist_roll"],
            "joint_lift": cfg["lift"],
            "joint_arm_l0": cfg["arm"] / 4,
            "joint_arm_l1": cfg["arm"] / 4,
            "joint_arm_l2": cfg["arm"] / 4,
            "joint_arm_l3": cfg["arm"] / 4,
            "joint_head_pan": cfg["head_pan"],
            "joint_head_tilt": cfg["head_tilt"],
        }
        if "gripper" in cfg.keys():
            lk_cfg["joint_gripper_finger_left"] = cfg["gripper"]
            lk_cfg["joint_gripper_finger_right"] = cfg["gripper"]
        t0 = timeit.default_timer()
        tms = self.get_tri_meshes(cfg=lk_cfg, use_collision=False)
        t1 = timeit.default_timer()
        self.link_poses = tms["pose"]
        self.link_names = tms["link"]
        for link in self.link_names:
            idx = self.link_names.index(link)
            rr.set_time_seconds("realtime", time.time())
            rr.log(
                f"world/robot/mesh/{link}",
                rr.Transform3D(
                    translation=self.link_poses[idx][:3, 3],
                    mat3x3=self.link_poses[idx][:3, :3],
                    axis_length=0.0,
                ),
                static=False,
            )
        t2 = timeit.default_timer()
        if debug:
            print("Time to get tri meshes (ms): ", 1000 * (t1 - t0))
            print("Time to log robot transforms (ms): ", 1000 * (t2 - t1))
            print("Total time to log robot transforms (ms): ", 1000 * (t2 - t0))


class RerunVsualizer:
    def __init__(
        self,
        display_robot_mesh: bool = True,
        open_browser: bool = True,
        server_memory_limit: str = "4GB",
        collapse_panels: bool = True,
    ):
        """Rerun visualizer class
        Args:
            display_robot_mesh (bool): Display robot mesh
            open_browser (bool): Open browser at start
            server_memory_limit (str): Server memory limit E.g. 2GB or 20%
            collapse_panels (bool): Set to false to have customizable rerun panels
        """
        rr.init("Stretch_robot", spawn=False)
        rr.serve(open_browser=open_browser, server_memory_limit=server_memory_limit)

        self.display_robot_mesh = display_robot_mesh

        if self.display_robot_mesh:
            self.urdf_logger = StretchURDFLogger()
            self.urdf_logger.load_robot_mesh(use_collision=False)

        # Create environment Box place holder
        rr.log(
            "world/map_box",
            rr.Boxes3D(half_sizes=[10, 10, 3], centers=[0, 0, 2], colors=[255, 255, 255, 255]),
            static=True,
        )
        # World Origin
        rr.log(
            "world/xyz",
            rr.Arrows3D(
                vectors=[[1, 0, 0], [0, 1, 0], [0, 0, 1]],
                colors=[[255, 0, 0], [0, 255, 0], [0, 0, 255]],
            ),
            static=True,
        )

        self.bbox_colors_memory = {}
        self.step_delay_s = 0.3
        self.setup_blueprint(collapse_panels)

    def setup_blueprint(self, collapse_panels: bool):
        """Setup the blueprint for the visualizer
        Args:
            collapse_panels (bool): fully hides the blueprint/selection panels,
                                    and shows the simplified time panel
        """
        main = rrb.Horizontal(
            rrb.Spatial3DView(name="3D View", origin="world"),
            rrb.Vertical(
                rrb.Spatial2DView(name="head_rgb", origin="/world/head_camera"),
                rrb.Spatial2DView(name="ee_rgb", origin="/world/ee_camera"),
            ),
            column_shares=[3, 1],
        )
        my_blueprint = rrb.Blueprint(
            rrb.Vertical(main, rrb.TimePanel(state=True)),
            collapse_panels=collapse_panels,
        )
        rr.send_blueprint(my_blueprint)

    def log_head_camera(self, obs):
        """Log head camera pose and images"""
        rr.set_time_seconds("realtime", time.time())
        rr.log("world/head_camera/rgb", rr.Image(obs["rgb"]), static=True)
        rr.log("world/head_camera/depth", rr.DepthImage(obs["depth"]), static=True)
        rot, trans = decompose_homogeneous_matrix(obs["camera_pose"])
        rr.log(
            "world/head_camera",
            rr.Transform3D(translation=trans, mat3x3=rot, axis_length=0.3),
            static=True,
        )
        rr.log(
            "world/head_camera",
            rr.Pinhole(
                resolution=[obs["rgb"].shape[1], obs["rgb"].shape[0]],
                image_from_camera=obs["camera_K"],
                image_plane_distance=0.15,
            ),
            static=True,
        )

    def log_robot_xyt(self, obs):
        """Log robot world pose"""
        rr.set_time_seconds("realtime", time.time())
        xy = obs["gps"]
        theta = obs["compass"]
        rb_arrow = rr.Arrows3D(
            origins=[0, 0, 0],
            vectors=[0.4, 0, 0],
            radii=0.02,
            labels="robot",
            colors=[255, 0, 0, 255],
        )
<<<<<<< HEAD
=======

>>>>>>> 9dc00859
        rr.log("world/robot/arrow", rb_arrow, static=True)
        rr.log(
            "world/robot/blob",
            rr.Points3D([0, 0, 0], colors=[255, 0, 0, 255], radii=0.13),
            static=True,
        )
<<<<<<< HEAD
=======
        # rr.log("world/robot/arrow", rb_arrow)

>>>>>>> 9dc00859
        rr.log(
            "world/robot",
            rr.Transform3D(
                translation=[xy[0], xy[1], 0],
                rotation=rr.RotationAxisAngle(axis=[0, 0, 1], radians=theta),
                axis_length=0.7,
            ),
            static=True,
        )

    def log_ee_frame(self, obs):
        """log end effector pose
        Args:
            obs (Observations): Observation dataclass
        """
        rr.set_time_seconds("realtime", time.time())
        # EE Frame
        rot, trans = decompose_homogeneous_matrix(obs["ee_pose"])
        ee_arrow = rr.Arrows3D(
            origins=[0, 0, 0], vectors=[0.2, 0, 0], radii=0.02, labels="ee", colors=[0, 255, 0, 255]
        )
        rr.log("world/ee/arrow", ee_arrow, static=True)
        rr.log(
            "world/ee", rr.Transform3D(translation=trans, mat3x3=rot, axis_length=0.3), static=True
        )

    def log_ee_camera(self, servo):
        """Log end effector camera pose and images
        Args:
            servo (Servo): Servo observation dataclass
        """
        rr.set_time_seconds("realtime", time.time())
        # EE Camera
        rr.log("world/ee_camera/rgb", rr.Image(servo.ee_rgb), static=True)
        rr.log("world/ee_camera/depth", rr.DepthImage(servo.ee_depth), static=True)
        rot, trans = decompose_homogeneous_matrix(servo.ee_camera_pose)
        rr.log(
            "world/ee_camera",
            rr.Transform3D(translation=trans, mat3x3=rot, axis_length=0.3),
            static=True,
        )
        rr.log(
            "world/ee_camera",
            rr.Pinhole(
                resolution=[servo.ee_rgb.shape[1], servo.ee_rgb.shape[0]],
                image_from_camera=servo.ee_camera_K,
                image_plane_distance=0.15,
            ),
            static=True,
        )

    def log_robot_state(self, obs):
        """Log robot joint states"""
        rr.set_time_seconds("realtime", time.time())
        state = obs["joint"]
        for k in HelloStretchIdx.name_to_idx:
            rr.log(
                f"robot_state/joint_pose/{k}",
                rr.Scalar(state[HelloStretchIdx.name_to_idx[k]]),
                static=True,
            )
<<<<<<< HEAD
=======

    def log_robot_transforms(self, obs):
        """
        Log robot mesh transforms using urdf visualizer"""
        self.urdf_logger.log_transforms(obs)
>>>>>>> 9dc00859

    def update_voxel_map(
        self,
        space: SparseVoxelMapNavigationSpace,
        debug: bool = False,
        explored_radius=0.01,
        obstacle_radius=0.05,
    ):
        """Log voxel map and send it to Rerun visualizer
        Args:
            space (SparseVoxelMapNavigationSpace): Voxel map object
        """
        rr.set_time_seconds("realtime", time.time())

        t0 = timeit.default_timer()
        points, _, _, rgb = space.voxel_map.voxel_pcd.get_pointcloud()
        if rgb is None:
            return

        rr.log(
            "world/point_cloud",
            rr.Points3D(positions=points, radii=np.ones(rgb.shape[0]) * 0.01, colors=np.int64(rgb)),
            static=True,
        )

        t1 = timeit.default_timer()
        grid_origin = space.voxel_map.grid_origin
        t2 = timeit.default_timer()
        obstacles, explored = space.voxel_map.get_2d_map()
        t3 = timeit.default_timer()

        # Get obstacles and explored points
        grid_resolution = space.voxel_map.grid_resolution
        obs_points = np.array(occupancy_map_to_3d_points(obstacles, grid_origin, grid_resolution))
        t4 = timeit.default_timer()

        # Get explored points
        explored_points = np.array(
            occupancy_map_to_3d_points(explored, grid_origin, grid_resolution)
        )
        t5 = timeit.default_timer()

        # Log points
        rr.log(
            "world/obstacles",
            rr.Points3D(
                positions=obs_points,
                radii=np.ones(points.shape[0]) * obstacle_radius,
                colors=[255, 0, 0],
            ),
            static=True,
        )
        rr.log(
            "world/explored",
            rr.Points3D(
                positions=explored_points,
                radii=np.ones(points.shape[0]) * explored_radius,
                colors=[255, 255, 255],
            ),
            static=True,
        )
        t6 = timeit.default_timer()

        if debug:
            print("Time to get point cloud: ", t1 - t0, "% = ", (t1 - t0) / (t6 - t0))
            print("Time to get grid origin: ", t2 - t1, "% = ", (t2 - t1) / (t6 - t0))
            print("Time to get 2D map: ", t3 - t2, "% = ", (t3 - t2) / (t6 - t0))
            print("Time to get obstacles points: ", t4 - t3, "% = ", (t4 - t3) / (t6 - t0))
            print("Time to get explored points: ", t5 - t4, "% = ", (t5 - t4) / (t6 - t0))
            print("Time to log points: ", t6 - t5, "% = ", (t6 - t5) / (t6 - t0))

    def update_scene_graph(
        self, scene_graph: SceneGraph, semantic_sensor: Optional[OvmmPerception] = None
    ):
        """Log objects bounding boxes and relationships
        Args:
            scene_graph (SceneGraph): Scene graph object
            semantic_sensor (OvmmPerception): Semantic sensor object
        """
        if semantic_sensor:
            rr.set_time_seconds("realtime", time.time())
            centers = []
            labels = []
            bounds = []
            colors = []

            t0 = timeit.default_timer()
            for idx, instance in enumerate(scene_graph.instances):
                name = semantic_sensor.get_class_name_for_id(instance.category_id)
                if name not in self.bbox_colors_memory:
                    self.bbox_colors_memory[name] = np.random.randint(0, 255, 3)
                best_view = instance.get_best_view()
                bbox_bounds = best_view.bounds  # 3D Bounds
                point_cloud_rgb = instance.point_cloud
                pcd_rgb = instance.point_cloud_rgb
                rr.log(
                    f"world/{instance.id}_{name}",
                    rr.Points3D(positions=point_cloud_rgb, colors=np.int64(pcd_rgb)),
                    static=True,
                )
                half_sizes = [(b[0] - b[1]) / 2 for b in bbox_bounds]
                bounds.append(half_sizes)
                pose = scene_graph.get_ins_center_pos(idx)
                confidence = best_view.score
                centers.append(rr.components.PoseTranslation3D(pose))
                labels.append(f"{name} {confidence:.2f}")
                colors.append(self.bbox_colors_memory[name])
            rr.log(
                "world/objects",
                rr.Boxes3D(
                    half_sizes=bounds,
                    centers=centers,
                    labels=labels,
                    radii=0.01,
                    colors=colors,
                ),
                static=True,
            )
            t1 = timeit.default_timer()
            print("Time to log scene graph objects: ", t1 - t0)

    def update_nav_goal(self, goal, timeout=10):
        """Log navigation goal
        Args:
            goal (np.ndarray): Goal coordinates
        """
        ts = time.time()
        rr.set_time_seconds("realtime", ts)
        rr.log("world/xyt_goal", rr.Points3D([0, 0, 0], colors=[0, 255, 0, 50], radii=0.1))
        rr.log(
            "world/xyt_goal",
            rr.Transform3D(
                translation=[goal[0], goal[1], 0],
                rotation=rr.RotationAxisAngle(axis=[0, 0, 1], radians=goal[2]),
                axis_length=0.5,
            ),
        )
        # rr.set_time_seconds("realtime", ts + timeout)
        # rr.log("world/xyt_goal", rr.Clear(recursive=True))
        # rr.set_time_seconds("realtime", ts)

    def step(self, obs, servo):
        """Log all the data"""
        if obs and servo:
            rr.set_time_seconds("realtime", time.time())
            try:
                t0 = timeit.default_timer()
                self.log_robot_xyt(obs)
                self.log_head_camera(obs)
                self.log_ee_frame(obs)
                self.log_ee_camera(servo)
                self.log_robot_state(obs)

                if self.display_robot_mesh:
                    self.log_robot_transforms(obs)
                t1 = timeit.default_timer()
                sleep_time = self.step_delay_s - (t1 - t0)
                if sleep_time > 0:
                    time.sleep(sleep_time)

            except Exception as e:
                print(e)<|MERGE_RESOLUTION|>--- conflicted
+++ resolved
@@ -271,21 +271,12 @@
             labels="robot",
             colors=[255, 0, 0, 255],
         )
-<<<<<<< HEAD
-=======
-
->>>>>>> 9dc00859
         rr.log("world/robot/arrow", rb_arrow, static=True)
         rr.log(
             "world/robot/blob",
             rr.Points3D([0, 0, 0], colors=[255, 0, 0, 255], radii=0.13),
             static=True,
         )
-<<<<<<< HEAD
-=======
-        # rr.log("world/robot/arrow", rb_arrow)
-
->>>>>>> 9dc00859
         rr.log(
             "world/robot",
             rr.Transform3D(
@@ -347,14 +338,11 @@
                 rr.Scalar(state[HelloStretchIdx.name_to_idx[k]]),
                 static=True,
             )
-<<<<<<< HEAD
-=======
 
     def log_robot_transforms(self, obs):
         """
         Log robot mesh transforms using urdf visualizer"""
         self.urdf_logger.log_transforms(obs)
->>>>>>> 9dc00859
 
     def update_voxel_map(
         self,
