--- conflicted
+++ resolved
@@ -18,6 +18,7 @@
 import rerun as rr
 import rerun.blueprint as rrb
 import torch
+from hydra_python.utils import hydra_get_mesh
 
 from stretch.core.interfaces import Observations
 from stretch.mapping.scene_graph import SceneGraph
@@ -26,8 +27,6 @@
 from stretch.perception.wrapper import OvmmPerception
 from stretch.utils.logger import Logger
 from stretch.visualization import urdf_visualizer
-
-from hydra_python.utils import hydra_get_mesh
 
 logger = Logger(__name__)
 
@@ -206,7 +205,7 @@
         collapse_panels: bool = False,
         show_cameras_in_3d_view: bool = False,
         show_camera_point_clouds: bool = True,
-        output_path = None
+        output_path=None,
     ):
         """Rerun visualizer class
         Args:
@@ -222,16 +221,16 @@
                 spawn_gui = False
                 open_browser = True
                 logger.warning("Docker environment detected. Disabling GUI.")
-        
+
         rr.init("Stretch_robot", spawn=spawn_gui)
-<<<<<<< HEAD
-
-=======
-        rr.save(output_path / 'test_stretch_rerun_5nov_vlm.rrd')
+
+        if output_path is not None:
+            rr.save(output_path / "test_stretch_rerun_5nov_vlm.rrd")
         # open_browser = True
->>>>>>> 3706b028
         if open_browser:
-            rr.serve(open_browser=open_browser, server_memory_limit=server_memory_limit, ws_port=9877)
+            rr.serve(
+                open_browser=open_browser, server_memory_limit=server_memory_limit, ws_port=9877
+            )
 
         self.display_robot_mesh = display_robot_mesh
         self.show_cameras_in_3d_view = show_cameras_in_3d_view
@@ -271,11 +270,19 @@
             rrb.Vertical(
                 rrb.Spatial3DView(name="3D View", origin="world"),
                 rrb.TextDocumentView(name="PlannerOutput"),
-                ),
+            ),
             # rrb.Spatial3DView(name="3D View", origin="world"),
             rrb.Vertical(
-                rrb.Spatial2DView(name="Head RGB", origin="/world/head_camera", contents=["$origin/rgb", "/world/annotations/**"],),
-                rrb.Spatial2DView(name="Head Semantics", origin="/world/head_camera", contents=["$origin/semantic", "/world/annotations/**"],),
+                rrb.Spatial2DView(
+                    name="Head RGB",
+                    origin="/world/head_camera",
+                    contents=["$origin/rgb", "/world/annotations/**"],
+                ),
+                rrb.Spatial2DView(
+                    name="Head Semantics",
+                    origin="/world/head_camera",
+                    contents=["$origin/semantic", "/world/annotations/**"],
+                ),
             ),
             column_shares=[3, 1],
         )
@@ -399,11 +406,11 @@
                     image_plane_distance=0.15,
                 ),
             )
-        
+
     def log_semantics(self, obs):
-        if (self.current_semantic_img is not None):
+        if self.current_semantic_img is not None:
             rr.log("world/head_camera/semantic", rr.SegmentationImage(self.current_semantic_img))
-        
+
     def log_robot_xyt(self, obs: Observations):
         """Log robot world pose"""
         # rr.set_time_seconds("realtime", time.time())
@@ -518,11 +525,13 @@
         Log robot mesh transforms using urdf visualizer"""
         self.urdf_logger.log_transforms(obs)
 
-    def log_vlm_target(self, vlm_target, format='xyt'):
-        if format == 'xyz':
+    def log_vlm_target(self, vlm_target, format="xyt"):
+        if format == "xyz":
             vlm_target[2] += 0.02
-            rr.log("world/vlm_node_target", rr.Points3D(vlm_target, colors=[255,20,147], radii=0.1))
-        if format == 'xyt':
+            rr.log(
+                "world/vlm_node_target", rr.Points3D(vlm_target, colors=[255, 20, 147], radii=0.1)
+            )
+        if format == "xyt":
             rr.log(
                 "world/vlm_target",
                 rr.Transform3D(
@@ -531,7 +540,10 @@
                     axis_length=0.5,
                 ),
             )
-            rr.log("world/vlm_target_pos", rr.Points3D([vlm_target[0], vlm_target[1], 0.02], colors=[0,255,0], radii=0.1))
+            rr.log(
+                "world/vlm_target_pos",
+                rr.Points3D([vlm_target[0], vlm_target[1], 0.02], colors=[0, 255, 0], radii=0.1),
+            )
 
     def update_voxel_map(
         self,
@@ -609,7 +621,9 @@
             print("Time to get explored points: ", t5 - t4, "% = ", (t5 - t4) / (t6 - t0))
             print("Time to log points: ", t6 - t5, "% = ", (t6 - t5) / (t6 - t0))
 
-    def update_frontier(self, clustered_frontier, frontier_points, outside_frontier_points, frontier_radius=0.05):
+    def update_frontier(
+        self, clustered_frontier, frontier_points, outside_frontier_points, frontier_radius=0.05
+    ):
         frontier_points[:, 2] += 0.02
         rr.log(
             "world/clustered_frontier",
@@ -638,7 +652,6 @@
         #     ),
         # )
 
-
     def update_hydra_mesh(self, hydra_pipeline):
         mesh_vertices, mesh_colors, mesh_triangles = hydra_get_mesh(hydra_pipeline)
         rr.log(
@@ -650,7 +663,7 @@
             ),
             timeless=False,
         )
-    
+
     def update_scene_graph_hydra(self, sg_sim):
         self.log_clear("world/hydra_graph")
         self.log_clear("/world/annotations/bb")
@@ -658,12 +671,12 @@
         rr.log(
             "/world/annotations/bb",
             rr.Boxes3D(
-                half_sizes=sg_sim.bb_info['bb_half_sizes'],
-                centers=sg_sim.bb_info['bb_centroids'],
-                labels=sg_sim.bb_info['bb_labels'],
-                colors=sg_sim.bb_info['bb_colors']
-            ),
-            rr.InstancePoses3D(mat3x3=sg_sim.bb_info['bb_mat3x3']),
+                half_sizes=sg_sim.bb_info["bb_half_sizes"],
+                centers=sg_sim.bb_info["bb_centroids"],
+                labels=sg_sim.bb_info["bb_labels"],
+                colors=sg_sim.bb_info["bb_colors"],
+            ),
+            rr.InstancePoses3D(mat3x3=sg_sim.bb_info["bb_mat3x3"]),
             timeless=False,
         )
 
@@ -787,6 +800,6 @@
             except Exception as e:
                 logger.error(e)
                 raise e
-            
+
     def log_clear(self, namespace):
         rr.log(namespace, rr.Clear(recursive=True))