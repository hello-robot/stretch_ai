--- conflicted
+++ resolved
@@ -12,10 +12,6 @@
 # This source code is licensed under the MIT license found in the
 # LICENSE file in the root directory of this source tree.
 
-<<<<<<< HEAD
-
-=======
->>>>>>> 15cad73b
 from .abstract_perception import PerceptionModule
 
 # Communication utilities
