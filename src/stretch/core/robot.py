--- conflicted
+++ resolved
@@ -123,27 +123,4 @@
     @abstractmethod
     def at_goal(self) -> bool:
         """Is the robot at a goal?"""
-        raise NotImplementedError()
-
-<<<<<<< HEAD
-
-class AbstractGraspClient(ABC):
-    """Connection to grasping."""
-
-    def set_robot_client(self, robot_client: AbstractRobotClient):
-        """Update the robot client this grasping client uses"""
-        self.robot_client = robot_client
-
-    def try_grasping(self, object_goal: Optional[str] = None) -> bool:
-        raise NotImplementedError
-=======
-    @abstractmethod
-    def save_map(self, filename: str):
-        """Save the current map to a file"""
-        raise NotImplementedError()
-
-    @abstractmethod
-    def load_map(self, filename: str):
-        """Load a map from a file"""
-        raise NotImplementedError()
->>>>>>> d8b78814
+        raise NotImplementedError()