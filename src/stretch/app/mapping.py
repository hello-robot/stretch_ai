# Copyright (c) Hello Robot, Inc.
# All rights reserved.
#
# This source code is licensed under the license found in the LICENSE file in the root directory
# of this source tree.
#
# Some code may be adapted from other open-source works with their respective licenses. Original
# license information maybe found below, if so.

# (c) 2024 Hello Robot
#
# This source code is licensed under the MIT license found in the
# LICENSE file in the root directory of this source tree.
import datetime
from typing import Optional

import click

# Mapping and perception
from stretch.agent.robot_agent import RobotAgent
from stretch.agent.zmq_client import HomeRobotZmqClient
from stretch.core import AbstractRobotClient, Parameters, get_parameters
from stretch.perception import create_semantic_sensor


@click.command()
@click.option("--local", is_flag=True, help="Run code locally on the robot.")
@click.option("--robot_ip", default="")
@click.option("--visualize", default=False, is_flag=True)
@click.option("--manual-wait", default=False, is_flag=True)
@click.option("--output-filename", default="stretch_output", type=str)
@click.option("--show-intermediate-maps", default=False, is_flag=True)
@click.option("--show-final-map", default=False, is_flag=True)
@click.option("--show-paths", default=False, is_flag=True)
@click.option("--random-goals", default=False, is_flag=True)
@click.option(
    "--explore-iter",
    "--explore_iter",
    default=-1,
    help="Number of exploration steps, i.e. times the robot will try to move to an unexplored frontier",
)
@click.option(
    "--radius",
    default=-1.0,
    type=float,
    help="Radius of the circle around initial position where the robot is allowed to go.",
)
@click.option("--navigate-home", default=False, is_flag=True)
@click.option("--force-explore", default=False, is_flag=True)
@click.option("--no-manip", default=False, is_flag=True)
@click.option("--device-id", default=0, help="Device ID for the semantic sensor")
@click.option(
    "--write-instance-images",
    default=False,
    is_flag=True,
    help="write out images of every object we found",
)
@click.option("--parameter-file", default="default_planner.yaml")
@click.option("--reset", is_flag=True, help="Reset the robot to origin before starting")
@click.option(
    "--disable-realtime-updates",
    "--disable_realtime_updates",
    is_flag=True,
    help="Disable real-time updates so the robot will stop and sequentially scan its environment",
)
@click.option("--silent", is_flag=True, help="Disable audio feedback")
@click.option("--save", is_flag=True, help="Save the map to memory")
def main(
    visualize,
    manual_wait,
    output_filename,
    navigate_home: bool = False,
    device_id: int = 0,
    verbose: bool = True,
    show_intermediate_maps: bool = False,
    show_final_map: bool = False,
    show_paths: bool = False,
    random_goals: bool = True,
    force_explore: bool = False,
    no_manip: bool = False,
    explore_iter: int = 10,
    write_instance_images: bool = False,
    parameter_file: str = "config/default_planner.yaml",
    local: bool = True,
    robot_ip: str = "192.168.1.15",
    reset: bool = False,
<<<<<<< HEAD
    disable_realtime_updates: bool = False,
=======
    enable_realtime_updates: bool = False,
    silent: bool = False,
>>>>>>> 036f02b9
    save: bool = True,
    radius: float = -1.0,
    **kwargs,
):

    audio_feedback = not silent

    print("- Load parameters")
    parameters = get_parameters(parameter_file)

    robot = HomeRobotZmqClient(
        robot_ip=robot_ip,
        use_remote_computer=(not local),
        parameters=parameters,
        enable_rerun_server=True,
        publish_observations=not disable_realtime_updates,
    )
    # Call demo_main with all the arguments
    demo_main(
        robot,
        parameters=parameters,
        visualize=visualize,
        manual_wait=manual_wait,
        output_filename=output_filename,
        navigate_home=navigate_home,
        device_id=device_id,
        verbose=verbose,
        show_intermediate_maps=show_intermediate_maps,
        show_final_map=show_final_map,
        show_paths=show_paths,
        random_goals=random_goals,
        force_explore=force_explore,
        no_manip=no_manip,
        explore_iter=explore_iter,
        write_instance_images=write_instance_images,
        parameter_file=parameter_file,
        disable_realtime_updates=disable_realtime_updates,
        reset=reset,
        radius=radius,
        audio_feedback=audio_feedback,
        save=save,
        **kwargs,
    )


def demo_main(
    robot: AbstractRobotClient,
    visualize,
    manual_wait,
    output_filename,
    navigate_home: bool = False,
    device_id: int = 0,
    verbose: bool = True,
    show_intermediate_maps: bool = False,
    show_final_map: bool = False,
    show_paths: bool = False,
    random_goals: bool = True,
    force_explore: bool = False,
    no_manip: bool = False,
    radius: float = -1.0,
    explore_iter: int = 10,
    write_instance_images: bool = False,
    parameters: Optional[Parameters] = None,
    parameter_file: str = "config/default.yaml",
    reset: bool = False,
<<<<<<< HEAD
    disable_realtime_updates: bool = False,
=======
    enable_realtime_updates: bool = False,
    audio_feedback: bool = False,
>>>>>>> 036f02b9
    save: bool = True,
    **kwargs,
):
    """
    Including only some selected arguments here.

    Args:
        show_intermediate_maps(bool): show maps as we explore
        show_final_map(bool): show the final 3d map after moving around and mapping the world
        show_paths(bool): display paths after planning
        random_goals(bool): randomly sample frontier goals instead of looking for closest
    """

    current_datetime = datetime.datetime.now()
    formatted_datetime = current_datetime.strftime("%Y-%m-%d_%H-%M-%S")
    output_pkl_filename = output_filename + "_" + formatted_datetime + ".pkl"

    if parameters is None:
        print("- Load parameters")
        parameters = get_parameters(parameter_file)
        print(parameters)

    click.echo("Will connect to a Stretch robot and collect a short trajectory.")
    print("- Connect to Stretch")

    if explore_iter >= 0:
        parameters["exploration_steps"] = explore_iter
    object_to_find, location_to_place = parameters.get_task_goals()

    if write_instance_images or object_to_find is not None:
        print("- Create semantic sensor based on detic")
        semantic_sensor = create_semantic_sensor(
            parameters=parameters,
            device_id=device_id,
            verbose=verbose,
        )
    else:
        semantic_sensor = None

    print("- Start robot agent with data collection")
<<<<<<< HEAD
    demo = RobotAgent(
        robot, parameters, semantic_sensor, enable_realtime_updates=not disable_realtime_updates
=======
    agent = RobotAgent(
        robot, parameters, semantic_sensor, enable_realtime_updates=enable_realtime_updates
>>>>>>> 036f02b9
    )
    if radius is not None and radius > 0:
        agent.set_allowed_radius(radius)

    agent.start(goal=object_to_find, visualize_map_at_start=show_intermediate_maps)
    if reset:
        agent.move_closed_loop([0, 0, 0], max_time=60.0)

    if object_to_find is not None:
        print(f"\nSearch for {object_to_find} and {location_to_place}")
        matches = agent.get_found_instances_by_class(object_to_find)
        print(f"Currently {len(matches)} matches for {object_to_find}.")
    else:
        matches = []

    # Rotate in place
    if parameters["agent"]["in_place_rotation_steps"] > 0:
        agent.rotate_in_place(
            steps=parameters["agent"]["in_place_rotation_steps"],
            visualize=show_intermediate_maps,
            audio_feedback=audio_feedback,
        )

    # Run the actual procedure
    try:
        if len(matches) == 0 or force_explore:
            if object_to_find is not None:
                print(f"Exploring for {object_to_find}...")
            agent.run_exploration(
                manual_wait,
                explore_iter=parameters["exploration_steps"],
                task_goal=object_to_find,
                random_goals=False,
                go_home_at_end=navigate_home,
                visualize=show_intermediate_maps,
                audio_feedback=audio_feedback,
            )
        print("Done collecting data.")
        if object_to_find is not None:
            matches = agent.get_found_instances_by_class(object_to_find)
            print("-> Found", len(matches), f"instances of class {object_to_find}.")

    except Exception as e:
        raise (e)
    finally:

        # Stop updating the map
        agent.stop_realtime_updates()

        if show_final_map:
            pc_xyz, pc_rgb = agent.get_voxel_map().show()
        else:
            pc_xyz, pc_rgb = agent.get_voxel_map().get_xyz_rgb()

        if pc_rgb is None:
            return

        # Create pointcloud and write it out
        if len(output_pkl_filename) > 0:
            print(f"Write pkl to {output_pkl_filename}...")
            agent.get_voxel_map().write_to_pickle(output_pkl_filename)

        if save:
            agent.save_map()

        if write_instance_images:
            agent.save_instance_images(".")

        agent.go_home()
        robot.stop()


if __name__ == "__main__":
    main()<|MERGE_RESOLUTION|>--- conflicted
+++ resolved
@@ -84,12 +84,8 @@
     local: bool = True,
     robot_ip: str = "192.168.1.15",
     reset: bool = False,
-<<<<<<< HEAD
     disable_realtime_updates: bool = False,
-=======
-    enable_realtime_updates: bool = False,
     silent: bool = False,
->>>>>>> 036f02b9
     save: bool = True,
     radius: float = -1.0,
     **kwargs,
@@ -155,12 +151,8 @@
     parameters: Optional[Parameters] = None,
     parameter_file: str = "config/default.yaml",
     reset: bool = False,
-<<<<<<< HEAD
     disable_realtime_updates: bool = False,
-=======
-    enable_realtime_updates: bool = False,
     audio_feedback: bool = False,
->>>>>>> 036f02b9
     save: bool = True,
     **kwargs,
 ):
@@ -201,13 +193,8 @@
         semantic_sensor = None
 
     print("- Start robot agent with data collection")
-<<<<<<< HEAD
-    demo = RobotAgent(
+    agent = RobotAgent(
         robot, parameters, semantic_sensor, enable_realtime_updates=not disable_realtime_updates
-=======
-    agent = RobotAgent(
-        robot, parameters, semantic_sensor, enable_realtime_updates=enable_realtime_updates
->>>>>>> 036f02b9
     )
     if radius is not None and radius > 0:
         agent.set_allowed_radius(radius)
