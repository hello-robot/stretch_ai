--- conflicted
+++ resolved
@@ -64,11 +64,7 @@
     is_flag=True,
     help="Enable real-time updates so the robot will scan its environment and update the map as it moves around",
 )
-<<<<<<< HEAD
-@click.option("--audio-feedback", "--audio_feedback", is_flag=True, help="Enable audio feedback")
-=======
 @click.option("--silent", is_flag=True, help="Disable audio feedback")
->>>>>>> 0c3f1a4e
 @click.option("--save", is_flag=True, help="Save the map to memory")
 def main(
     visualize,
