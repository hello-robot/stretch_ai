--- conflicted
+++ resolved
@@ -6,13 +6,13 @@
 #
 # Some code may be adapted from other open-source works with their respective licenses. Original
 # license information maybe found below, if so.
-<<<<<<< HEAD
 
 import datetime
 import os
 import pickle
 import threading
 
+# import wget
 # import wget
 import time
 from io import BytesIO
@@ -31,57 +31,6 @@
 from stretch.dynav.llm_localizer import LLM_Localizer
 from stretch.dynav.mapping_utils import AStar, SparseVoxelMap, SparseVoxelMapNavigationSpace
 
-=======
-
-import datetime
-import os
-import pickle
-import threading
-
-# import wget
-import time
-from collections import OrderedDict
-from io import BytesIO
-from pathlib import Path
-
-import clip
-import cv2
-import hydra
-import numpy as np
-import open3d as o3d
-import rerun as rr
-import scipy
-import torch
-import torch.nn.functional as F
-import torchvision.transforms.functional as V
-import zmq
-from matplotlib import pyplot as plt
-from PIL import Image
-from torchvision import transforms
-from transformers import AutoModel, AutoProcessor
-
-from stretch.core import get_parameters
-from stretch.dynav.communication_util import (
-    load_socket,
-    recv_array,
-    recv_depth_img,
-    recv_everything,
-    recv_rgb_img,
-    send_array,
-    send_depth_img,
-    send_everything,
-    send_rgb_img,
-)
-from stretch.dynav.llm_localizer import LLM_Localizer
-from stretch.dynav.mapping_utils import (
-    AStar,
-    SparseVoxelMap,
-    SparseVoxelMapNavigationSpace,
-    VoxelizedPointcloud,
-)
-from stretch.dynav.scannet import CLASS_LABELS_200
-
->>>>>>> 37639fa1
 
 def get_inv_intrinsics(intrinsics):
     # return intrinsics.double().inverse().to(intrinsics)
@@ -354,11 +303,7 @@
             res = self.planner.plan(start_pose, point)
             if res.success:
                 waypoints = [pt.state for pt in res.trajectory]
-<<<<<<< HEAD
                 # If we are navigating to some object of interest, send (x, y, z) of
-=======
-                # If we are navigating to some object of interst, send (x, y, z) of
->>>>>>> 37639fa1
                 # the object so that we can make sure the robot looks at the object after navigation
                 finished = len(waypoints) <= 10 and mode == "navigation"
                 if not finished:
