# Copyright (c) Hello Robot, Inc.
# All rights reserved.
#
# This source code is licensed under the license found in the LICENSE file in the root directory
# of this source tree.
#
# Some code may be adapted from other open-source works with their respective licenses. Original
# license information maybe found below, if so.

# Copyright (c) Meta Platforms, Inc. and affiliates.
#
# This source code is licensed under the MIT license found in the
# LICENSE file in the root directory of this source tree.
import math
import time
from collections import deque
from typing import Dict, Optional, Tuple, Union

import matplotlib.pyplot as plt
import numpy as np
import skfmm
import skimage
import skimage.morphology
import torch

from stretch.mapping.grid import GridParams
from stretch.mapping.voxel import SparseVoxelMap, SparseVoxelMapProxy
from stretch.motion import XYT, Footprint, RobotModel
from stretch.utils.geometry import angle_difference, interpolate_angles
from stretch.utils.morphology import (
    binary_dilation,
    binary_erosion,
    expand_mask,
    find_closest_point_on_mask,
    get_edges,
)
from stretch.utils.point_cloud import create_visualization_geometries, numpy_to_pcd


class SparseVoxelMapNavigationSpace(XYT):
    """subclass for sampling XYT states from explored space"""

    # Used for making sure we do not divide by zero anywhere
    tolerance: float = 1e-8

    def __init__(
        self,
<<<<<<< HEAD
        voxel_map: SparseVoxelMap | SparseVoxelMapProxy,
        robot: RobotModel,
=======
        voxel_map: SparseVoxelMap,
        robot: Optional[RobotModel],
>>>>>>> f7ade176
        grid: Optional[GridParams] = None,
        step_size: float = 0.1,
        rotation_step_size: float = 0.5,
        use_orientation: bool = False,
        orientation_resolution: int = 64,
        dilate_frontier_size: int = 12,
        dilate_obstacle_size: int = 2,
        extend_mode: str = "separate",
    ):
        self.robot = robot
        self.step_size = step_size
        self.rotation_step_size = rotation_step_size
        self.voxel_map = voxel_map
        self.create_collision_masks(orientation_resolution)
        self.extend_mode = extend_mode
        if grid is None:
            grid = self.voxel_map.grid
        self.grid = grid

        # Create a stack for storing states to sample
        self._stack: deque[np.ndarray] = deque()

        # Always use 3d states
        self.use_orientation = use_orientation
        if self.use_orientation:
            self.dof = 3
        else:
            self.dof = 2

        self._kernels: Dict[int, torch.nn.Parameter] = {}

        if dilate_frontier_size > 0:
            self.dilate_explored_kernel = torch.nn.Parameter(
                torch.from_numpy(skimage.morphology.disk(dilate_frontier_size))
                .unsqueeze(0)
                .unsqueeze(0)
                .float(),
                requires_grad=False,
            )
        else:
            self.dilate_explored_kernel = None
        if dilate_obstacle_size > 0:
            self.dilate_obstacles_kernel = torch.nn.Parameter(
                torch.from_numpy(skimage.morphology.disk(dilate_obstacle_size))
                .unsqueeze(0)
                .unsqueeze(0)
                .float(),
                requires_grad=False,
            )
        else:
            self.dilate_obstacles_kernel = None

    def draw_state_on_grid(
        self, img: np.ndarray, state: np.ndarray, weight: int = 10
    ) -> np.ndarray:
        """Helper function to draw masks on image"""
        grid_xy = self.voxel_map.grid.xy_to_grid_coords(state[:2])
        mask = self.get_oriented_mask(state[2])
        x0 = int(np.round(float(grid_xy[0] - mask.shape[0] // 2)))
        x1 = x0 + mask.shape[0]
        y0 = int(np.round(float(grid_xy[1] - mask.shape[1] // 2)))
        y1 = y0 + mask.shape[1]
        img[x0:x1, y0:y1] += mask * weight
        return img

    def create_collision_masks(self, orientation_resolution: int, show_all: bool = False):
        """Create a set of orientation masks

        Args:
            orientation_resolution: number of bins to break it into
        """
        self._footprint = self.robot.get_footprint()
        self._orientation_resolution = 64
        self._oriented_masks = []

        # NOTE: this is just debug code - lets you see what the masks look like
        assert not show_all or orientation_resolution == 64

        for i in range(orientation_resolution):
            theta = i * 2 * np.pi / orientation_resolution
            mask = self._footprint.get_rotated_mask(
                self.voxel_map.grid_resolution, angle_radians=theta
            )
            if show_all:
                plt.subplot(8, 8, i + 1)
                plt.axis("off")
                plt.imshow(mask.cpu().numpy())
            self._oriented_masks.append(mask)
        if show_all:
            plt.show()

    def distance(self, q0: np.ndarray, q1: np.ndarray) -> float:
        """Return distance between q0 and q1."""
        assert len(q0) == 3, "must use 3 dimensions for current state"
        assert len(q1) == 3 or len(q1) == 2, "2 or 3 dimensions for goal"
        if len(q1) == 3:
            # Measure to the final position exactly
            return np.linalg.norm(q0 - q1)
        else:
            # Measure only to the final goal x/y position
            return np.linalg.norm(q0[:2] - q1[:2])

    def extend(self, q0: np.ndarray, q1: np.ndarray) -> np.ndarray:
        """extend towards another configuration in this space. Will be either separate or joint depending on if the robot can "strafe":
        separate: move then rotate
        joint: move and rotate all at once."""
        assert len(q0) == 3, f"initial configuration must be 3d, was {q0}"
        assert len(q1) == 3 or len(q1) == 2, f"final configuration can be 2d or 3d, was {q1}"
        if self.extend_mode == "separate":
            return self._extend_separate(q0, q1)
        elif self.extend_mode == "joint":
            # Just default to linear interpolation, does not use rotation_step_size
            return super().extend(q0, q1)
        else:
            raise NotImplementedError(f"not supported: {self.extend_mode=}")

    def _extend_separate(self, q0: np.ndarray, q1: np.ndarray, xy_tol: float = 1e-8) -> np.ndarray:
        """extend towards another configuration in this space.
        TODO: we can set the classes here, right now assuming still np.ndarray"""
        assert len(q0) == 3, f"initial configuration must be 3d, was {q0}"
        assert len(q1) == 3 or len(q1) == 2, f"final configuration can be 2d or 3d, was {q1}"
        dxy = q1[:2] - q0[:2]
        step = dxy / np.linalg.norm(dxy + self.tolerance) * self.step_size
        xy = np.copy(q0[:2])
        goal_dxy = np.linalg.norm(q1[:2] - q0[:2])
        if (
            goal_dxy
            > xy_tol
            # or goal_dxy > self.step_size
            # or angle_difference(q1[-1], q0[-1]) > self.rotation_step_size
        ):
            # Turn to new goal
            # Compute theta looking at new goal point
            new_theta = math.atan2(dxy[1], dxy[0])
            if new_theta < 0:
                new_theta += 2 * np.pi

            # TODO: orient towards the new theta
            cur_theta = q0[-1]
            angle_diff = angle_difference(new_theta, cur_theta)
            while angle_diff > self.rotation_step_size:
                # Interpolate
                cur_theta = interpolate_angles(cur_theta, new_theta, self.rotation_step_size)
                # print("interp ang =", cur_theta, "from =", cur_theta, "to =", new_theta)
                yield np.array([xy[0], xy[1], cur_theta])
                angle_diff = angle_difference(new_theta, cur_theta)

            # First, turn in the right direction
            next_pt = np.array([xy[0], xy[1], new_theta])
            # After this we should have finished turning
            yield next_pt

            # Now take steps towards the right goal
            while np.linalg.norm(xy - q1[:2]) > self.step_size:
                xy = xy + step
                yield np.array([xy[0], xy[1], new_theta])

            # Update current angle
            cur_theta = new_theta

            # Finish stepping to goal
            xy[:2] = q1[:2]
            yield np.array([xy[0], xy[1], cur_theta])
        else:
            cur_theta = q0[-1]

        # now interpolate to goal angle
        angle_diff = angle_difference(q1[-1], cur_theta)
        while angle_diff > self.rotation_step_size:
            # Interpolate
            cur_theta = interpolate_angles(cur_theta, q1[-1], self.rotation_step_size)
            yield np.array([xy[0], xy[1], cur_theta])
            angle_diff = angle_difference(q1[-1], cur_theta)

        # Get to final angle
        yield np.array([xy[0], xy[1], q1[-1]])

        # At the end, rotate into the correct orientation
        yield q1

    def _get_theta_index(self, theta: float) -> int:
        """gets the index associated with theta here"""
        if theta < 0:
            theta += 2 * np.pi
        if theta >= 2 * np.pi:
            theta -= 2 * np.pi
        assert theta >= 0 and theta <= 2 * np.pi, "only angles between 0 and 2*PI allowed"
        theta_idx = np.round((theta / (2 * np.pi) * self._orientation_resolution) - 0.5)
        if theta_idx == self._orientation_resolution:
            theta_idx = 0
        return int(theta_idx)

    def get_oriented_mask(self, theta: float) -> torch.Tensor:
        theta_idx = self._get_theta_index(theta)
        return self._oriented_masks[theta_idx]

    def is_valid(
        self,
        state: torch.Tensor,
        is_safe_threshold=1.0,
        debug: bool = False,
        verbose: bool = False,
        obstacles: Optional[torch.Tensor] = None,
        explored: Optional[torch.Tensor] = None,
    ) -> bool:
        """Check to see if state is valid; i.e. if there's any collisions if mask is at right place"""
        assert len(state) == 3
        if isinstance(state, np.ndarray):
            state = torch.from_numpy(state).float()
        ok = self.voxel_map.xyt_is_safe(state[:2])
        if not ok:
            # This was
            print("XYT state is not safe")
            return False

        # Now sample mask at this location
        mask = self.get_oriented_mask(state[-1])
        assert mask.shape[0] == mask.shape[1], "square masks only for now"
        dim = mask.shape[0]
        half_dim = dim // 2
        grid_xy = self.voxel_map.grid.xy_to_grid_coords(state[:2])
        x0 = int(grid_xy[0]) - half_dim
        x1 = x0 + dim
        y0 = int(grid_xy[1]) - half_dim
        y1 = y0 + dim

        if obstacles is None:
            attempt = 0
            max_attempts = 10
            while True:
                try:
                    obstacles, explored = self.voxel_map.get_2d_map()
                    break
                except Exception as e:
                    attempt += 1
                    if attempt > max_attempts:
                        raise e
                    print(f"Error getting 2d map: {e}. Retrying...")
                    time.sleep(0.2)

        crop_obs = obstacles[x0:x1, y0:y1]
        crop_exp = explored[x0:x1, y0:y1]
        assert mask.shape == crop_obs.shape
        assert mask.shape == crop_exp.shape

        collision = torch.any(crop_obs & mask)

        p_is_safe = (torch.sum((crop_exp & mask) | ~mask) / (mask.shape[0] * mask.shape[1])).item()
        is_safe = p_is_safe >= is_safe_threshold
        if verbose:
            print(f"{collision=}, {is_safe=}, {p_is_safe=}, {is_safe_threshold=}")

        valid = bool((not collision) and is_safe)
        if debug:
            if collision:
                print("- state in collision")
            if not is_safe:
                print("- not safe")

            print(f"{valid=}")
            obs = obstacles.cpu().numpy().copy()
            exp = explored.cpu().numpy().copy()
            obs[x0:x1, y0:y1] = 1
            plt.subplot(321)
            plt.imshow(obs)
            plt.subplot(322)
            plt.imshow(exp)
            plt.subplot(323)
            plt.imshow(crop_obs.cpu().numpy())
            plt.title("obstacles")
            plt.subplot(324)
            plt.imshow(crop_exp.cpu().numpy())
            plt.title("explored")
            plt.subplot(325)
            plt.imshow(mask.cpu().numpy())
            plt.show()

        return valid

    def _get_conservative_2d_map(self, obstacles, explored):
        """Get a conservative 2d map from the voxel map"""
        # Extract edges from our explored mask
        obstacles = binary_dilation(
            obstacles.float().unsqueeze(0).unsqueeze(0), self.dilate_obstacles_kernel
        )[0, 0].bool()
        less_explored = binary_erosion(
            explored.float().unsqueeze(0).unsqueeze(0), self.dilate_explored_kernel
        )[0, 0]
        return obstacles, less_explored

    def sample_near_mask(
        self,
        mask: torch.Tensor,
        radius_m: float = 0.7,
        max_tries: int = 1000,
        verbose: bool = False,
        debug: bool = False,
        look_at_any_point: bool = False,
        conservative: bool = True,
        rotation_offset: float = 0.0,
    ) -> Optional[np.ndarray]:
        """Sample a position near the mask and return.

        Args:
            look_at_any_point(bool): robot should look at the closest point on target mask instead of average pt
        """

        obstacles, explored = self.voxel_map.get_2d_map()
        if conservative:
            # Expand obstacles and shrink explored area
            obstacles, less_explored = self._get_conservative_2d_map(obstacles, explored)
            # Assign it to a boolean
            explored = less_explored.bool()

        # Radius computed from voxel map measurements
        radius = np.ceil(radius_m / self.voxel_map.grid_resolution)
        expanded_mask = expand_mask(mask, radius)

        # TODO: was this:
        # expanded_mask = expanded_mask & less_explored & ~obstacles
        expanded_mask = expanded_mask & explored & ~obstacles

        if debug:
            import matplotlib.pyplot as plt

            plt.imshow(mask.int() + expanded_mask.int() * 10 + explored.int() + obstacles.int() * 5)
            plt.show()

        # Where can the robot go?
        valid_indices = torch.nonzero(expanded_mask, as_tuple=False)
        if valid_indices.size(0) == 0:
            if verbose:
                print("[VOXEL MAP: sampling] No valid goals near mask!")
            return None
        if not look_at_any_point:
            mask_indices = torch.nonzero(mask, as_tuple=False)
            outside_point = mask_indices.float().mean(dim=0)

        # maximum number of tries
        for i in range(max_tries):
            random_index = torch.randint(valid_indices.size(0), (1,))
            point_grid_coords = valid_indices[random_index]

            if look_at_any_point:
                outside_point = find_closest_point_on_mask(mask, point_grid_coords.float())

            # convert back
            point = self.voxel_map.grid.grid_coords_to_xy(point_grid_coords)
            if point is None:
                if verbose:
                    print("[VOXEL MAP: sampling] ERR:", point, point_grid_coords)
                continue
            if outside_point is None:
                if verbose:
                    print(
                        "[VOXEL MAP: sampling] ERR finding closest pt:",
                        point,
                        point_grid_coords,
                        "closest =",
                        outside_point,
                    )
                continue
            theta = math.atan2(
                outside_point[1] - point_grid_coords[0, 1],
                outside_point[0] - point_grid_coords[0, 0],
            )

            # Ensure angle is in 0 to 2 * PI
            if theta < 0:
                theta += 2 * np.pi

            xyt = torch.zeros(3)
            xyt[:2] = point
            xyt[2] = theta + rotation_offset

            # Check to see if this point is valid
            if verbose:
                print("[VOXEL MAP: sampling]", radius, i, "sampled", xyt)
            if self.is_valid(xyt, verbose=verbose, obstacles=obstacles, explored=explored):
                yield xyt

        # We failed to find anything useful
        return None

    def has_zero_contour(self, phi):
        """
        Check if a zero contour exists in the given phi array.

        Parameters:
        - phi: 2D NumPy array with boolean values.

        Returns:
        - True if a zero contour exists, False otherwise.
        """
        # Check if there are True and False values in the array
        has_true_values = np.any(phi)
        has_false_values = np.any(~phi)

        # Return True if both True and False values are present
        return has_true_values and has_false_values

    def _get_kernel(self, size: int):
        """Return a kernel for expanding/shrinking areas."""
        if size <= 0:
            return None
        if size not in self._kernels:
            kernel = torch.nn.Parameter(
                torch.from_numpy(skimage.morphology.disk(size)).unsqueeze(0).unsqueeze(0).float(),
                requires_grad=False,
            )
            self._kernels[size] = kernel
        return self._kernels[size]

    def get_frontier(
        self, expand_size: int = 5, debug: bool = False
    ) -> Tuple[torch.Tensor, torch.Tensor, torch.Tensor]:
        """Compute frontier regions of the map"""

        obstacles, explored = self.voxel_map.get_2d_map()
        # These are all positions considered valid for moving to and on.
        traversible = explored & ~obstacles

        # Extract edges from our explored mask
        obstacles, less_explored = self._get_conservative_2d_map(obstacles, explored)

        # Get the masks from our 3d map
        edges = get_edges(less_explored)

        # Do not explore obstacles any more
        frontier_edges = edges & ~obstacles

        kernel = self._get_kernel(expand_size)
        if kernel is not None:
            expanded_frontier = binary_dilation(
                frontier_edges.float().unsqueeze(0).unsqueeze(0),
                kernel,
            )[0, 0].bool()
        else:
            # This is a bad idea, planning will probably fail
            expanded_frontier = frontier_edges

        outside_frontier = expanded_frontier & ~explored
        frontier = expanded_frontier & traversible

        if debug:
            import matplotlib.pyplot as plt

            plt.subplot(221)
            print("obstacles")
            plt.imshow(obstacles.cpu().numpy())
            plt.subplot(222)
            plt.imshow(explored.bool().cpu().numpy())
            plt.title("explored")
            plt.subplot(223)
            plt.imshow((traversible + frontier).cpu().numpy())
            plt.title("traversible + frontier")
            plt.subplot(224)
            plt.imshow((frontier_edges).cpu().numpy())
            plt.title("just frontiers")
            plt.show()

        return frontier, outside_frontier, traversible

    def sample_closest_frontier(
        self,
        xyt: np.ndarray,
        max_tries: int = 1000,
        expand_size: int = 5,
        debug: bool = False,
        verbose: bool = False,
        step_dist: float = 0.1,
        min_dist: float = 0.1,
    ) -> Optional[torch.Tensor]:
        """Sample a valid location on the current frontier using FMM planner to compute geodesic distance. Returns points in order until it finds one that's valid.

        Args:
            xyt(np.ndrray): [x, y, theta] of the agent; must be of size 2 or 3.
            max_tries(int): number of attempts to make for rejection sampling
            debug(bool): show visualizations of frontiers
            step_dist(float): how far apart in geo dist these points should be
        """
        assert len(xyt) == 2 or len(xyt) == 3, f"xyt must be of size 2 or 3 instead of {len(xyt)}"

        frontier, outside_frontier, traversible = self.get_frontier(
            expand_size=expand_size, debug=debug
        )

        # from scipy.ndimage.morphology import distance_transform_edt
        m = np.ones_like(traversible)
        start_x, start_y = self.voxel_map.grid.xy_to_grid_coords(xyt[:2]).int().cpu().numpy()
        if verbose or debug:
            print("--- Coordinates ---")
            print(f"{xyt=}")
            print(f"{start_x=}, {start_y=}")

        m[start_x, start_y] = 0
        m = np.ma.masked_array(m, ~traversible)

        if not self.has_zero_contour(m):
            if verbose:
                print("traversible frontier had zero contour! no where to go.")
            return None

        distance_map = skfmm.distance(m, dx=1)
        frontier_map = distance_map.copy()
        # Masks are the areas we are ignoring - ignore everything but the frontiers
        frontier_map.mask = np.bitwise_or(frontier_map.mask, ~frontier.cpu().numpy())

        # Get distances of frontier points
        distances = frontier_map.compressed()
        xs, ys = np.where(~frontier_map.mask)

        if debug:
            plt.subplot(121)
            plt.imshow(distance_map, interpolation="nearest")
            plt.title("Distance to start")
            plt.axis("off")

            plt.subplot(122)
            plt.imshow(frontier_map, interpolation="nearest")
            plt.title("Distance to start (edges only)")
            plt.axis("off")
            plt.show()

        if verbose or debug:
            print(f"-> found {len(distances)} items")

        assert len(xs) == len(ys) and len(xs) == len(distances)
        tries = 1
        prev_dist = -1 * float("Inf")
        for x, y, dist in sorted(zip(xs, ys, distances), key=lambda x: x[2]):
            if dist < min_dist:
                continue

            # Don't explore too close to where we are
            if dist < prev_dist + step_dist:
                continue
            prev_dist = dist

            point_grid_coords = torch.FloatTensor([[x, y]])
            outside_point = find_closest_point_on_mask(outside_frontier, point_grid_coords)

            if outside_point is None:
                print(
                    "[VOXEL MAP: sampling] ERR finding closest pt:",
                    point_grid_coords,
                    "closest =",
                    outside_point,
                )
                continue

            # convert back to real-world coordinates
            point = self.voxel_map.grid.grid_coords_to_xy(point_grid_coords)
            if point is None:
                print("[VOXEL MAP: sampling] ERR:", point, point_grid_coords)
                continue

            theta = math.atan2(
                outside_point[1] - point_grid_coords[0, 1],
                outside_point[0] - point_grid_coords[0, 0],
            )
            if debug:
                print(f"{dist=}, {x=}, {y=}, {theta=}")

            # Ensure angle is in 0 to 2 * PI
            if theta < 0:
                theta += 2 * np.pi

            xyt = torch.zeros(3)
            xyt[:2] = point
            xyt[2] = theta

            # Check to see if this point is valid
            if verbose:
                print("[VOXEL MAP: sampling] sampled", xyt)
            if self.is_valid(xyt, debug=debug):
                yield xyt

            tries += 1
            if tries > max_tries:
                break
        yield None

    def sample_random_frontier(
        self,
        max_tries_per_size: int = 100,
        min_size: int = 5,
        max_size: int = 10,
        debug: bool = False,
        verbose: bool = False,
    ) -> Optional[torch.Tensor]:
        """Sample a valid location on the current frontier. Works by finding the edges of "explored" that are not obstacles.

        Args:
            max_tries_per_size(int): number for rejection sampling
            min_size(int): min radius of filter for growing frontier
            max_size(int): max radius of filter for growing frontier
            debug(bool): show visualizations of frontiers
        """

        # Get the masks from our 3d map
        obstacles, explored = self.voxel_map.get_2d_map()

        # Extract edges from our explored mask
        less_explored = binary_erosion(
            explored.float().unsqueeze(0).unsqueeze(0), self.dilate_explored_kernel
        )[0, 0]
        edges = get_edges(less_explored)

        # Do not explore obstacles any more
        frontier_edges = edges & ~obstacles

        # Mask where we will look at
        outside_frontier = ~explored & ~obstacles

        for radius in range(min_size, max_size + 1):
            # Now we apply this filter and try to sample a goal position
            if verbose:
                print("[VOXEL MAP: sampling] sampling margin of size", radius)
            expanded_frontier = expand_mask(frontier_edges, radius)
            # TODO: should we do this or not?
            # Make sure not to sample things that will just be in obstacles
            # expanded_obstacles = expand_mask(obstacles, radius)

            # Mask where we will sample locations to move to
            expanded_frontier = expanded_frontier & explored & ~obstacles

            if debug:
                import matplotlib.pyplot as plt

                plt.subplot(221)
                plt.imshow(frontier_edges.cpu().numpy())
                plt.subplot(222)
                plt.imshow(expanded_frontier.cpu().numpy())
                plt.title("expanded frontier")
                plt.subplot(223)
                plt.imshow(outside_frontier.cpu().numpy())
                plt.title("outside frontier")
                plt.subplot(224)
                plt.imshow((less_explored + explored).cpu().numpy())
                plt.title("explored")
                plt.show()

            # TODO: this really should not be random at all
            valid_indices = torch.nonzero(expanded_frontier, as_tuple=False)
            if valid_indices.size(0) == 0:
                continue

            # Rejection sampling:
            # - Find a point that we could potentially move to
            # - Compute a position and orientation
            # - Check to see if we can actually move there
            # - If so, return it
            for i in range(max_tries_per_size):
                random_index = torch.randint(valid_indices.size(0), (1,))
                # self.grid_coords_to_xy(valid_indices[random_index])
                point_grid_coords = valid_indices[random_index]
                outside_point = find_closest_point_on_mask(
                    outside_frontier, point_grid_coords.float()
                )

                # convert back
                point = self.voxel_map.grid.grid_coords_to_xy(point_grid_coords)
                if point is None:
                    print("[VOXEL MAP: sampling] ERR:", point, point_grid_coords)
                    continue
                if outside_point is None:
                    print(
                        "[VOXEL MAP: sampling] ERR finding closest pt:",
                        point,
                        point_grid_coords,
                        "closest =",
                        outside_point,
                    )
                    continue
                theta = math.atan2(
                    outside_point[1] - point_grid_coords[0, 1],
                    outside_point[0] - point_grid_coords[0, 0],
                )

                # Ensure angle is in 0 to 2 * PI
                if theta < 0:
                    theta += 2 * np.pi

                xyt = torch.zeros(3)
                xyt[:2] = point
                xyt[2] = theta

                # Check to see if this point is valid
                if verbose:
                    print("[VOXEL MAP: sampling]", radius, i, "sampled", xyt)
                if self.is_valid(xyt):
                    yield xyt

        # We failed to find anything useful
        yield None

    def _get_open3d_geometries(
        self,
        instances: bool,
        orig: Optional[np.ndarray] = None,
        norm: float = 255.0,
        xyt: Optional[np.ndarray] = None,
        footprint: Optional[Footprint] = None,
        **backend_kwargs,
    ):
        """Show and return bounding box information and rgb color information from an explored point cloud. Uses open3d."""

        # Create a combined point cloud
        # Do the other stuff we need to show instances
        points, _, _, rgb = self.voxel_map.voxel_pcd.get_pointcloud()
        pcd = numpy_to_pcd(points.detach().cpu().numpy(), (rgb / norm).detach().cpu().numpy())
        if orig is None:
            orig = np.zeros(3)
        geoms = create_visualization_geometries(pcd=pcd, orig=orig)

        # Get the explored/traversible area
        obstacles, explored = self.voxel_map.get_2d_map()
        frontier, _, traversible = self.get_frontier()
        traversible = traversible & ~frontier

        # Visualize traversible area and frontier from the motion planner
        geoms += self.voxel_map._get_boxes_from_points(traversible, [0, 1, 0])
        geoms += self.voxel_map._get_boxes_from_points(frontier, [0, 1, 1])
        geoms += self.voxel_map._get_boxes_from_points(obstacles, [1, 0, 0])

        if xyt is not None and footprint is not None:
            geoms += self.voxel_map._get_boxes_from_points(
                footprint.get_rotated_mask(self.voxel_map.grid_resolution, float(xyt[2])),
                [0, 0, 1],
                is_map=False,
                height=0.1,
                offset=xyt[:2],
            )

        if instances and len(self.voxel_map.instances) > 0:
            self.voxel_map._get_instances_open3d(geoms)
        return geoms

    def show(
        self,
        instances: bool = False,
        orig: Optional[np.ndarray] = None,
        norm: float = 255.0,
        xyt: Optional[np.ndarray] = None,
        footprint: Optional[Footprint] = None,
        backend: str = "open3d",
    ):
        """Tool for debugging map representations that we have created. By default will display"""
        geoms = self._get_open3d_geometries(
            instances=instances, orig=orig, norm=norm, xyt=xyt, footprint=footprint
        )

        # lazily import open3d - it's a tough dependency
        import open3d

        # Show the geometries of where we have explored
        open3d.visualization.draw_geometries(geoms)

    def sample_valid_location(self, max_tries: int = 100) -> Optional[torch.Tensor]:
        """Return a state that's valid and that we can move to.

        Args:
            max_tries(int): number of times to re-sample if cannot find a viable location.

        Returns:
            xyt(Tensor): a free space location, explored and collision-free
        """

        for i in range(max_tries):
            xyt = torch.rand(3) * np.pi * 2
            point = self.voxel_map.sample_explored()
            xyt[:2] = point
            if self.is_valid(xyt):
                yield xyt
        else:
            yield None

    def push_locations_to_stack(self, locations: list[Union[np.ndarray, torch.Tensor]]):
        """Push locations to stack for sampling.

        Args:
            locations(list): list of locations to push to stack
        """
        for loc in locations:
            if isinstance(loc, torch.Tensor):
                loc = loc.cpu().numpy()
            self._stack.append(loc)

    def sample(self) -> np.ndarray:
        """Sample any position that corresponds to an "explored" location. Goals are valid if they are within a reasonable distance of explored locations. Paths through free space are ok and don't collide.

        Since our motion planners currently use numpy, we'll stick with that for the return type for now.
        """

        if len(self._stack) > 0:
            state = self._stack.pop()
            return state

        # Sample any point which is explored and not an obstacle
        # Sampled points are converted to CPU for now
        point = self.voxel_map.sample_explored()

        # Create holder
        state = np.zeros(3)
        state[:2] = point[0].cpu().numpy()

        # Sample a random orientation
        state[-1] = np.random.random() * 2 * np.pi
        return state<|MERGE_RESOLUTION|>--- conflicted
+++ resolved
@@ -45,13 +45,8 @@
 
     def __init__(
         self,
-<<<<<<< HEAD
         voxel_map: SparseVoxelMap | SparseVoxelMapProxy,
-        robot: RobotModel,
-=======
-        voxel_map: SparseVoxelMap,
         robot: Optional[RobotModel],
->>>>>>> f7ade176
         grid: Optional[GridParams] = None,
         step_size: float = 0.1,
         rotation_step_size: float = 0.5,
