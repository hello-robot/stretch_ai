--- conflicted
+++ resolved
@@ -12,12 +12,7 @@
 # This source code is licensed under the MIT license found in the
 # LICENSE file in the root directory of this source tree.
 from .planners import plan_to_frontier
-<<<<<<< HEAD
 from .voxel import SparseVoxelMap, SparseVoxelMapProxy
-from .voxel_map import SparseVoxelMapNavigationSpace
-=======
-from .voxel import SparseVoxelMap
 from .voxel_dynamem import SparseVoxelMap as SparseVoxelMapDynamem
 from .voxel_map import SparseVoxelMapNavigationSpace
-from .voxel_map_dynamem import SparseVoxelMapNavigationSpace as SparseVoxelMapNavigationSpaceDynamem
->>>>>>> f7ade176
+from .voxel_map_dynamem import SparseVoxelMapNavigationSpace as SparseVoxelMapNavigationSpaceDynamem