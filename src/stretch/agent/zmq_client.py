# Copyright (c) Hello Robot, Inc.
# All rights reserved.
#
# This source code is licensed under the license found in the LICENSE file in the root directory
# of this source tree.
#
# Some code may be adapted from other open-source works with their respective licenses. Original
# license information maybe found below, if so.

# (c) 2024 chris paxton under MIT license

import threading
import time
import timeit
from threading import Lock
from typing import Any, Dict, List, Optional, Tuple, Union

import click
import numpy as np
import zmq
from termcolor import colored

import stretch.motion.constants as constants
import stretch.motion.conversions as conversions
import stretch.utils.compression as compression
import stretch.utils.logger as logger
from stretch.core.interfaces import ContinuousNavigationAction, Observations
from stretch.core.parameters import Parameters, get_parameters
from stretch.core.robot import AbstractRobotClient
from stretch.motion import PlanResult, RobotModel
from stretch.motion.kinematics import HelloStretchIdx, HelloStretchKinematics
from stretch.utils.geometry import angle_difference, posquat2sophus, sophus2posquat
from stretch.utils.image import Camera
from stretch.utils.memory import lookup_address
from stretch.utils.point_cloud import show_point_cloud
from stretch.visualization.rerun import RerunVisualizer

# TODO: debug code - remove later if necessary
# import faulthandler
# faulthandler.enable()


class HomeRobotZmqClient(AbstractRobotClient):

    update_base_pose_from_full_obs: bool = False
    num_state_report_steps: int = 10000

    _head_pan_min = -np.pi
    _head_pan_max = np.pi / 4
    _head_tilt_min = -np.pi
    _head_tilt_max = 0

    def _create_recv_socket(
        self,
        port: int,
        robot_ip: str,
        use_remote_computer: bool,
        message_type: Optional[str] = "observations",
    ):
        # Receive state information
        recv_socket = self.context.socket(zmq.SUB)
        recv_socket.setsockopt(zmq.SUBSCRIBE, b"")
        recv_socket.setsockopt(zmq.SNDHWM, 1)
        recv_socket.setsockopt(zmq.RCVHWM, 1)
        recv_socket.setsockopt(zmq.CONFLATE, 1)

        recv_address = lookup_address(robot_ip, use_remote_computer) + ":" + str(port)
        print(f"Connecting to {recv_address} to receive {message_type}...")
        recv_socket.connect(recv_address)

        return recv_socket

    def __init__(
        self,
        robot_ip: str = "",
        recv_port: int = 4401,
        send_port: int = 4402,
        recv_state_port: int = 4403,
        recv_servo_port: int = 4404,
        parameters: Parameters = None,
        use_remote_computer: bool = True,
        urdf_path: str = "",
        ik_type: str = "pinocchio",
        visualize_ik: bool = False,
        grasp_frame: Optional[str] = None,
        ee_link_name: Optional[str] = None,
        manip_mode_controlled_joints: Optional[List[str]] = None,
        start_immediately: bool = True,
        enable_rerun_server: bool = True,
    ):
        """
        Create a client to communicate with the robot over ZMQ.

        Args:
            robot_ip: The IP address of the robot
            recv_port: The port to receive observations on
            send_port: The port to send actions to on the robot
            use_remote_computer: Whether to use a remote computer to connect to the robot
            urdf_path: The path to the URDF file for the robot
            ik_type: The type of IK solver to use
            visualize_ik: Whether to visualize the IK solution
            grasp_frame: The frame to use for grasping
            ee_link_name: The name of the end effector link
            manip_mode_controlled_joints: The joints to control in manipulation mode
        """
        self.recv_port = recv_port
        self.send_port = send_port
        self.reset()

        # Variables we set here should not change
        self._iter = -1  # Tracks number of actions set, never reset this
        self._seq_id = 0  # Number of messages we received
        self._started = False

        if parameters is None:
            parameters = get_parameters("default_planner.yaml")
        self._parameters = parameters
        self._moving_threshold = parameters["motion"]["moving_threshold"]
        self._angle_threshold = parameters["motion"]["angle_threshold"]
        self._min_steps_not_moving = parameters["motion"]["min_steps_not_moving"]

        # Read in joint tolerances from config file
        self._head_pan_tolerance = float(parameters["motion"]["joint_tolerance"]["head_pan"])
        self._head_tilt_tolerance = float(parameters["motion"]["joint_tolerance"]["head_tilt"])
        self._head_not_moving_tolerance = float(
            parameters["motion"]["joint_thresholds"]["head_not_moving_tolerance"]
        )
        self._arm_joint_tolerance = float(parameters["motion"]["joint_tolerance"]["arm"])
        self._lift_joint_tolerance = float(parameters["motion"]["joint_tolerance"]["lift"])
        self._base_x_joint_tolerance = float(parameters["motion"]["joint_tolerance"]["base_x"])
        self._wrist_roll_joint_tolerance = float(
            parameters["motion"]["joint_tolerance"]["wrist_roll"]
        )
        self._wrist_pitch_joint_tolerance = float(
            parameters["motion"]["joint_tolerance"]["wrist_pitch"]
        )
        self._wrist_yaw_joint_tolerance = float(
            parameters["motion"]["joint_tolerance"]["wrist_yaw"]
        )

        # Robot model
        self._robot_model = HelloStretchKinematics(
            urdf_path=urdf_path,
            ik_type=ik_type,
            visualize=visualize_ik,
            grasp_frame=grasp_frame,
            ee_link_name=ee_link_name,
            manip_mode_controlled_joints=manip_mode_controlled_joints,
        )

        # Create ZMQ sockets
        self.context = zmq.Context()

        print("-------- HOME-ROBOT ROS2 ZMQ CLIENT --------")
        self.recv_socket = self._create_recv_socket(
            self.recv_port, robot_ip, use_remote_computer, message_type="observations"
        )
        self.recv_state_socket = self._create_recv_socket(
            recv_state_port, robot_ip, use_remote_computer, message_type="low level state"
        )
        self.recv_servo_socket = self._create_recv_socket(
            recv_servo_port, robot_ip, use_remote_computer, message_type="visual servoing data"
        )

        # SEnd actions back to the robot for execution
        self.send_socket = self.context.socket(zmq.PUB)
        self.send_socket.setsockopt(zmq.SNDHWM, 1)
        self.send_socket.setsockopt(zmq.RCVHWM, 1)

        self.send_address = (
            lookup_address(robot_ip, use_remote_computer) + ":" + str(self.send_port)
        )

        print(f"Connecting to {self.send_address} to send action messages...")
        self.send_socket.connect(self.send_address)
        print("...connected.")

        self._obs_lock = Lock()
        self._act_lock = Lock()
        self._state_lock = Lock()
        self._servo_lock = Lock()

        if enable_rerun_server:
            self._rerun = RerunVisualizer()
        else:
            self._rerun = None
            self._rerun_thread = None

        if start_immediately:
            self.start()

    @property
    def parameters(self) -> Parameters:
        return self._parameters

    def get_ee_rgbd(self) -> Tuple[np.ndarray, np.ndarray]:
        """Get the RGB and depth images from the end effector camera.

        Returns:
            Tuple[np.ndarray, np.ndarray]: The RGB and depth images
        """
        with self._servo_lock:
            if self._servo is None:
                return None, None
            rgb = self._servo_obs["ee_rgb"]
            depth = self._servo_obs["ee_depth"]
        return rgb, depth

    def get_head_rgbd(self) -> Tuple[np.ndarray, np.ndarray]:
        """Get the RGB and depth images from the head camera.

        Returns:
            Tuple[np.ndarray, np.ndarray]: The RGB and depth images
        """
        with self._servo_lock:
            if self._servo is None:
                return None, None
            rgb = self._servo["head_rgb"]
            depth = self._servo["head_depth"]
        return rgb, depth

    def get_joint_state(self, timeout: float = 5.0) -> Tuple[np.ndarray, np.ndarray, np.ndarray]:
        """Get the current joint positions, velocities, and efforts"""
        t0 = timeit.default_timer()
        with self._state_lock:
            while self._state is None:
                time.sleep(1e-4)
                if timeit.default_timer() - t0 > timeout:
                    logger.error("Timeout waiting for state message")
                    return None, None, None
            joint_positions = self._state["joint_positions"]
            joint_velocities = self._state["joint_velocities"]
            joint_efforts = self._state["joint_efforts"]
        return joint_positions, joint_velocities, joint_efforts

    def get_joint_positions(self, timeout: float = 5.0) -> np.ndarray:
        """Get the current joint positions"""
        t0 = timeit.default_timer()
        with self._state_lock:
            while self._state is None:
                time.sleep(1e-4)
                if timeit.default_timer() - t0 > timeout:
                    logger.error("Timeout waiting for state message")
                    return None
            joint_positions = self._state["joint_positions"]
        return joint_positions

    def get_six_joints(self, timeout: float = 5.0) -> np.ndarray:
        """Get the six major joint positions"""
        joint_positions = self.get_joint_positions(timeout=timeout)
        return np.array(self._extract_joint_pos(joint_positions))

    def get_joint_velocities(self, timeout: float = 5.0) -> np.ndarray:
        """Get the current joint velocities"""
        t0 = timeit.default_timer()
        with self._state_lock:
            while self._state is None:
                time.sleep(1e-4)
                if timeit.default_timer() - t0 > timeout:
                    logger.error("Timeout waiting for state message")
                    return None
            joint_velocities = self._state["joint_velocities"]
        return joint_velocities

    def get_joint_efforts(self, timeout: float = 5.0) -> np.ndarray:
        """Get the current joint efforts"""
        t0 = timeit.default_timer()
        with self._state_lock:
            while self._state is None:
                time.sleep(1e-4)
                if timeit.default_timer() - t0 > timeout:
                    logger.error("Timeout waiting for state message")
                    return None
            joint_efforts = self._state["joint_efforts"]
        return joint_efforts

    def get_base_pose(self, timeout: float = 5.0) -> np.ndarray:
        """Get the current pose of the base"""
        t0 = timeit.default_timer()
        if self.update_base_pose_from_full_obs:
            with self._obs_lock:
                while self._obs is None:
                    time.sleep(0.01)
                    if timeit.default_timer() - t0 > timeout:
                        logger.error("Timeout waiting for observation")
                        return None
                gps = self._obs["gps"]
                compass = self._obs["compass"]
                xyt = np.concatenate([gps, compass], axis=-1)
        else:
            with self._state_lock:
                while self._state is None:
                    time.sleep(1e-4)
                    if timeit.default_timer() - t0 > timeout:
                        logger.error("Timeout waiting for state message")
                        return None
                xyt = self._state["base_pose"]
        return xyt

    def get_pan_tilt(self):
        joint_positions, _, _ = self.get_joint_state()
        return joint_positions[HelloStretchIdx.HEAD_PAN], joint_positions[HelloStretchIdx.HEAD_TILT]

    def get_gripper_position(self):
        joint_state = self.get_joint_positions()
        return joint_state[HelloStretchIdx.GRIPPER]

    def get_ee_pose(self, matrix=False, link_name=None, q=None):
        if q is None:
            q = self.get_joint_positions()
        pos, quat = self._robot_model.manip_fk(q, node=link_name)

        if matrix:
            pose = posquat2sophus(pos, quat)
            return pose.matrix()
        else:
            return pos, quat

    def get_frame_pose(self, q, node_a: str, node_b: str):
        return self._robot_model.manip_ik_solver.get_frame_pose(q, node_a, node_b)

    def solve_ik(
        self,
        pos: List[float],
        quat: Optional[List[float]] = None,
        initial_cfg: np.ndarray = None,
        debug: bool = False,
<<<<<<< HEAD
        node_name=None,
=======
        custom_ee_frame: Optional[str] = None,
>>>>>>> 147d552f
    ) -> Optional[np.ndarray]:
        """Solve inverse kinematics appropriately (or at least try to) and get the joint position
        that we will be moving to.

        Note: When relative==True, the delta orientation is still defined in the world frame

        Returns None if no solution is found, else returns an executable solution
        """

        pos_ee_curr, quat_ee_curr = self.get_ee_pose()
        if quat is None:
            quat = quat_ee_curr

        # Compute IK goal: pose relative to base
        pose_desired = posquat2sophus(np.array(pos), np.array(quat))

        pose_base2ee_desired = pose_desired

        pos_ik_goal, quat_ik_goal = sophus2posquat(pose_base2ee_desired)

        # Execute joint command
        if debug:
            print("=== EE goto command ===")
            print(f"Initial EE pose: pos={pos_ee_curr}; quat={quat_ee_curr}")
            print(f"Input EE pose: pos={np.array(pos)}; quat={np.array(quat)}")
            print(f"Desired EE pose: pos={pos_ik_goal}; quat={quat_ik_goal}")

        # Perform IK
        full_body_cfg, ik_success, ik_debug_info = self._robot_model.manip_ik(
<<<<<<< HEAD
            (pos_ik_goal, quat_ik_goal), q0=initial_cfg, node_name=node_name
=======
            (pos_ik_goal, quat_ik_goal),
            q0=initial_cfg,
            custom_ee_frame=custom_ee_frame,
>>>>>>> 147d552f
        )

        # Expected to return None if we did not get a solution
        if not ik_success or full_body_cfg is None:
            return None
        # Return a valid solution to the IK problem here
        return full_body_cfg

    def _extract_joint_pos(self, q):
        """Helper to convert from the general-purpose config including full robot state, into the command space used in just the manip controller. Extracts just lift/arm/wrist information."""
        return [
            q[HelloStretchIdx.BASE_X],
            q[HelloStretchIdx.LIFT],
            q[HelloStretchIdx.ARM],
            q[HelloStretchIdx.WRIST_YAW],
            q[HelloStretchIdx.WRIST_PITCH],
            q[HelloStretchIdx.WRIST_ROLL],
        ]

    def robot_to(self, joint_angles: np.ndarray, blocking: bool = False, timeout: float = 10.0):
        """Move the robot to a particular joint configuration."""
        next_action = {"joint": joint_angles, "manip_blocking": blocking}
        self.send_action(next_action=next_action, timeout=timeout)

    def head_to(
        self, head_pan: float, head_tilt: float, blocking: bool = False, timeout: float = 10.0
    ):
        """Move the head to a particular configuration."""
        if head_pan < self._head_pan_min or head_pan > self._head_pan_max:
            logger.warning(
                "Head pan is restricted to be between {self._head_pan_min} and {self._head_pan_max} for safety: was {head_pan}"
            )
        if head_tilt > self._head_tilt_max or head_tilt < self._head_tilt_min:
            logger.warning(
                f"Head tilt is restricted to be between {self._head_tilt_min} and {self._head_tilt_max} for safety: was{head_tilt}"
            )
        head_pan = np.clip(head_pan, self._head_pan_min, self._head_pan_max)
        head_tilt = np.clip(head_tilt, -np.pi / 2, 0)
        next_action = {"head_to": [float(head_pan), float(head_tilt)], "manip_blocking": blocking}
        sent = self.send_action(next_action, timeout=timeout)

        if blocking:
            step = sent["step"]
            whole_body_q = np.zeros(self._robot_model.dof, dtype=np.float32)
            whole_body_q[HelloStretchIdx.HEAD_PAN] = float(head_pan)
            whole_body_q[HelloStretchIdx.HEAD_TILT] = float(head_tilt)
            self._wait_for_head(whole_body_q, block_id=step)

        time.sleep(0.3)

    def look_front(self, blocking: bool = True, timeout: float = 10.0):
        """Let robot look to its front."""
        self.head_to(
            constants.look_front[0], constants.look_front[1], blocking=blocking, timeout=timeout
        )

    def look_at_ee(self, blocking: bool = True, timeout: float = 10.0):
        """Let robot look to its arm."""
        self.head_to(
            constants.look_at_ee[0], constants.look_at_ee[1], blocking=blocking, timeout=timeout
        )

    def arm_to(
        self,
        joint_angles: Optional[np.ndarray] = None,
        gripper: float = None,
        head: Optional[np.ndarray] = None,
        blocking: bool = False,
        timeout: float = 10.0,
        verbose: bool = False,
        min_time: float = 2.5,
        **config,
    ) -> bool:
        """Move the arm to a particular joint configuration.

        Args:
            joint_angles: 6 or Nx6 array of the joint angles to move to
            blocking: Whether to block until the motion is complete
            timeout: How long to wait for the motion to complete
            verbose: Whether to print out debug information
            **config: arm configuration options; maps joints to values.

        Returns:
            bool: Whether the motion was successful
        """
        if not self.in_manipulation_mode():
            raise ValueError("Robot must be in manipulation mode to move the arm")
        if isinstance(joint_angles, list):
            joint_angles = np.array(joint_angles)
        if joint_angles is None:
            assert (
                config is not None and len(config.keys()) > 0
            ), "Must provide joint angles array or specific joint values as params"
            joint_positions = self.get_joint_positions()
            joint_angles = conversions.config_to_manip_command(joint_positions)
        elif len(joint_angles) > 6:
            print(
                "[WARNING] arm_to: attempting to convert from full robot state to 6dof manipulation state."
            )
            joint_angles = conversions.config_to_manip_command(joint_angles)
        if head is not None:
            assert len(head) == 2, "Head must be a 2D vector of pan and tilt"

        elif len(joint_angles) < 6:
            raise ValueError(
                "joint_angles must be 6 dimensional: base_x, lift, arm, wrist roll, wrist pitch, wrist yaw"
            )
        if config is not None and len(config.keys()) > 0:
            # Convert joint names to indices and update joint angles
            for joint, value in config.items():
                joint_angles[conversions.get_manip_joint_idx(joint)] = value
        # Make sure it's all the right size
        assert (
            len(joint_angles) == 6
        ), "joint angles must be 6 dimensional: base_x, lift, arm, wrist roll, wrist pitch, wrist yaw"

        # Create and send the action dictionary
        _next_action = {"joint": joint_angles}
        if gripper is not None:
            _next_action["gripper"] = gripper
        if head is not None:
            _next_action["head_to"] = head
        else:
            # TODO: remove this once we no longer need to specify all joints for arm_to
            # If head is not specified, we need to set it to the right head position
            # In this case, we assume if moving arm you should look at ee
            _next_action["head_to"] = constants.look_at_ee
            # cur_pan, cur_tilt = self.get_pan_tilt()
            # _next_action["head_to"] = np.array([cur_pan, cur_tilt])
        _next_action["manip_blocking"] = blocking
        self.send_action(_next_action)

        # Handle blocking
        steps = 0
        if blocking:
            t0 = timeit.default_timer()
            while not self._finish:

                if steps % 10 == 9:
                    # Resend the action until we get there
                    self.send_action(_next_action)
                    if verbose:
                        print("Resending action", joint_angles)

                joint_state, joint_velocities, _ = self.get_joint_state()
                if joint_state is None:
                    time.sleep(0.01)
                    continue

                arm_diff = np.abs(joint_state[HelloStretchIdx.ARM] - joint_angles[2])
                lift_diff = np.abs(joint_state[HelloStretchIdx.LIFT] - joint_angles[1])
                base_x_diff = np.abs(joint_state[HelloStretchIdx.BASE_X] - joint_angles[0])
                wrist_roll_diff = np.abs(
                    angle_difference(joint_state[HelloStretchIdx.WRIST_ROLL], joint_angles[3])
                )
                wrist_pitch_diff = np.abs(
                    angle_difference(joint_state[HelloStretchIdx.WRIST_PITCH], joint_angles[4])
                )
                wrist_yaw_diff = np.abs(
                    angle_difference(joint_state[HelloStretchIdx.WRIST_YAW], joint_angles[5])
                )
                if verbose:
                    print(
                        f"{arm_diff=}, {lift_diff=}, {base_x_diff=}, {wrist_roll_diff=}, {wrist_pitch_diff=}, {wrist_yaw_diff=}"
                    )

                t1 = timeit.default_timer()
                if (
                    (arm_diff < self._arm_joint_tolerance)
                    and (lift_diff < self._lift_joint_tolerance)
                    and (base_x_diff < self._base_x_joint_tolerance)
                    and (wrist_roll_diff < self._wrist_roll_joint_tolerance)
                    and (wrist_pitch_diff < self._wrist_pitch_joint_tolerance)
                    and (wrist_yaw_diff < self._wrist_yaw_joint_tolerance)
                ):
                    return True
                elif t1 - t0 > min_time and np.linalg.norm(joint_velocities) < 0.01:
                    print("Arm not moving, we are done")
                    print("Arm joint velocities", joint_velocities)
                    print(t1 - t0)
                    # Arm stopped moving but did not reach goal
                    return False
                else:
                    if verbose:
                        print(
                            f"{arm_diff=}, {lift_diff=}, {base_x_diff=}, {wrist_roll_diff=}, {wrist_pitch_diff=}, {wrist_yaw_diff=}"
                        )
                time.sleep(0.01)

                if t1 - t0 > timeout:
                    print("[ZMQ CLIENT] Timeout waiting for arm to move")
                    break
                steps += 1
            return False
        return True

    def navigate_to(
        self,
        xyt: Union[np.ndarray, ContinuousNavigationAction],
        relative=False,
        blocking=False,
        timeout: float = 10.0,
        verbose: bool = False,
    ):
        """Move to xyt in global coordinates or relative coordinates."""
        if isinstance(xyt, ContinuousNavigationAction):
            xyt = xyt.xyt
        assert len(xyt) == 3, "xyt must be a vector of size 3"
        next_action = {"xyt": xyt, "nav_relative": relative, "nav_blocking": blocking}
        if self._rerun:
            self._rerun.update_nav_goal(xyt)
        self.send_action(next_action, timeout=timeout, verbose=verbose)

    def set_velocity(self, v: float, w: float):
        """Move to xyt in global coordinates or relative coordinates."""
        next_action = {"v": v, "w": w}
        self.send_action(next_action)

    def reset(self):
        """Reset everything in the robot's internal state"""
        self._control_mode = None
        self._obs = None  # Full observation includes high res images and camera pose, no EE camera
        self._state = None  # Low level state includes joint angles and base XYT
        self._servo = None  # Visual servoing state includes smaller images
        self._thread = None
        self._finish = False
        self._last_step = -1

    def open_gripper(
        self, blocking: bool = True, timeout: float = 10.0, verbose: bool = False
    ) -> bool:
        """Open the gripper based on hard-coded presets."""
        gripper_target = self._robot_model.GRIPPER_OPEN
        print("[ZMQ CLIENT] Opening gripper to", gripper_target)
        self.gripper_to(gripper_target, blocking=False)
        if blocking:
            t0 = timeit.default_timer()
            while not self._finish:
                self.gripper_to(gripper_target, blocking=False)
                joint_state = self.get_joint_positions()
                if joint_state is None:
                    continue
                if verbose:
                    print("Opening gripper:", joint_state[HelloStretchIdx.GRIPPER])
                gripper_err = np.abs(joint_state[HelloStretchIdx.GRIPPER] - gripper_target)
                if gripper_err < 0.1:
                    return True
                t1 = timeit.default_timer()
                if t1 - t0 > timeout:
                    print("[ZMQ CLIENT] Timeout waiting for gripper to open")
                    break
                self.gripper_to(gripper_target, blocking=False)
                time.sleep(0.01)
            return False
        return True

    def close_gripper(
        self,
        loose: bool = False,
        blocking: bool = True,
        timeout: float = 10.0,
        verbose: bool = False,
    ) -> bool:
        """Close the gripper based on hard-coded presets."""
        gripper_target = (
            self._robot_model.GRIPPER_CLOSED_LOOSE if loose else self._robot_model.GRIPPER_CLOSED
        )
        print("[ZMQ CLIENT] Closing gripper to", gripper_target)
        self.gripper_to(gripper_target, blocking=False)
        if blocking:
            t0 = timeit.default_timer()
            while not self._finish:
                joint_state = self.get_joint_positions()
                if joint_state is None:
                    continue
                gripper_err = np.abs(joint_state[HelloStretchIdx.GRIPPER] - gripper_target)
                if verbose:
                    print("Closing gripper:", gripper_err, gripper_target)
                if gripper_err < 0.1:
                    return True
                t1 = timeit.default_timer()
                if t1 - t0 > timeout:
                    print("[ZMQ CLIENT] Timeout waiting for gripper to close")
                    break
                self.gripper_to(gripper_target, blocking=False)
                time.sleep(0.01)
            return False
        return True

    def gripper_to(self, target: float, blocking: bool = True):
        """Send the gripper to a target position."""
        next_action = {"gripper": target, "gripper_blocking": blocking}
        self.send_action(next_action)
        if blocking:
            time.sleep(2.0)

    def switch_to_navigation_mode(self):
        """Velocity control of the robot base."""
        next_action = {"control_mode": "navigation"}
        self.send_action(next_action)
        self._wait_for_mode("navigation")
        assert self.in_navigation_mode()

    def in_navigation_mode(self) -> bool:
        """Returns true if we are navigating (robot head forward, velocity control on)"""
        return self._control_mode == "navigation"

    def in_manipulation_mode(self) -> bool:
        return self._control_mode == "manipulation"

    def switch_to_manipulation_mode(self):
        next_action = {"control_mode": "manipulation"}
        self.send_action(next_action)
        time.sleep(0.1)
        self._wait_for_mode("manipulation")
        assert self.in_manipulation_mode()

    def move_to_nav_posture(self):
        next_action = {"posture": "navigation", "step": self._iter}
        self.send_action(next_action)
        self._wait_for_head(constants.STRETCH_NAVIGATION_Q, resend_action={"posture": "navigation"})
        self._wait_for_mode("navigation")
        assert self.in_navigation_mode()

    def move_to_manip_posture(self):
        next_action = {"posture": "manipulation", "step": self._iter}
        self.send_action(next_action)
        time.sleep(0.1)
        self._wait_for_head(constants.STRETCH_PREGRASP_Q, resend_action={"posture": "manipulation"})
        self._wait_for_mode("manipulation")
        assert self.in_manipulation_mode()

    def _wait_for_head(
        self,
        q: np.ndarray,
        timeout: float = 10.0,
        min_wait_time: float = 0.5,
        resend_action: Optional[dict] = None,
        block_id: int = -1,
        verbose: bool = False,
    ) -> None:
        """Wait for the head to move to a particular configuration."""
        t0 = timeit.default_timer()
        at_goal = False

        # Wait for the head to move
        # If the head is not moving, we are done
        # Head must be stationary for at least min_wait_time
        while not self._finish:
            joint_positions, joint_velocities, _ = self.get_joint_state()

            if joint_positions is None:
                continue

            if self._last_step < block_id:
                # TODO: remove debug info
                # print("Waiting for step", block_id, "to be processed; currently on:", self._last_step)
                time.sleep(0.05)
                continue

            pan_err = np.abs(
                joint_positions[HelloStretchIdx.HEAD_PAN] - q[HelloStretchIdx.HEAD_PAN]
            )
            tilt_err = np.abs(
                joint_positions[HelloStretchIdx.HEAD_TILT] - q[HelloStretchIdx.HEAD_TILT]
            )
            head_speed = np.linalg.norm(
                joint_velocities[HelloStretchIdx.HEAD_PAN : HelloStretchIdx.HEAD_TILT]
            )
            if verbose:
                print("Waiting for head to move", pan_err, tilt_err, "head speed =", head_speed)
            if pan_err < self._head_pan_tolerance and tilt_err < self._head_tilt_tolerance:
                at_goal = True
                at_goal_t = timeit.default_timer()
            elif resend_action is not None:
                self.send_socket.send_pyobj(resend_action)
            else:
                at_goal = False

            if at_goal and timeit.default_timer() - at_goal_t > min_wait_time:
                break

            t1 = timeit.default_timer()
            if t1 - t0 > min_wait_time and head_speed < self._head_not_moving_tolerance:
                if verbose:
                    print("Head not moving, we are done")
                break

            if t1 - t0 > timeout:
                print("Timeout waiting for head to move")
                break
            time.sleep(0.01)

    def _wait_for_mode(self, mode, verbose: bool = False, timeout: float = 20.0):
        t0 = timeit.default_timer()
        while True:
            with self._state_lock:
                if verbose:
                    print(f"Waiting for mode {mode} current mode {self._control_mode}")
                if self._control_mode == mode:
                    break
            time.sleep(0.1)
            t1 = timeit.default_timer()
            if t1 - t0 > timeout:
                raise RuntimeError(f"Timeout waiting for mode {mode}: {t1 - t0} seconds")
        assert self._control_mode == mode

    def _wait_for_action(
        self,
        block_id: int,
        verbose: bool = False,
        timeout: float = 10.0,
        moving_threshold: Optional[float] = None,
        angle_threshold: Optional[float] = None,
        min_steps_not_moving: Optional[int] = 1,
        goal_angle: Optional[float] = None,
        goal_angle_threshold: Optional[float] = 0.15,
        resend_action: Optional[dict] = None,
    ) -> None:
        """Wait for the navigation action to finish.

        Args:
            block_id(int): The unique, tracked integer id of the action to wait for
            verbose(bool): Whether to print out debug information
            timeout(float): How long to wait for the action to finish
            moving_threshold(float): How far the robot must move to be considered moving
            angle_threshold(float): How far the robot must rotate to be considered moving
            min_steps_not_moving(int): How many steps the robot must not move for to be considered stopped
            goal_angle(float): The goal angle to reach
            goal_angle_threshold(float): The threshold for the goal angle
            resend_action(dict): The action to resend if the robot is not moving. If none, do not resend.
        """
        print("=" * 20, f"Waiting for {block_id} at goal", "=" * 20)
        last_pos = None
        last_ang = None
        not_moving_count = 0
        if moving_threshold is None:
            moving_threshold = self._moving_threshold
        if angle_threshold is None:
            angle_threshold = self._angle_threshold
        if min_steps_not_moving is None:
            min_steps_not_moving = self._min_steps_not_moving
        t0 = timeit.default_timer()
        close_to_goal = False

        while True:

            # Minor delay at the end - give it time to get new messages
            time.sleep(0.01)

            with self._state_lock:
                if self._state is None:
                    print("waiting for obs")
                    continue

            xyt = self.get_base_pose()
            pos = xyt[:2]
            ang = xyt[2]

            if not self.at_goal():
                t0 = timeit.default_timer()
                continue

            moved_dist = np.linalg.norm(pos - last_pos) if last_pos is not None else 0
            angle_dist = angle_difference(ang, last_ang) if last_ang is not None else 0
            if goal_angle is not None:
                angle_dist_to_goal = angle_difference(ang, goal_angle)
                at_goal = angle_dist_to_goal < goal_angle_threshold
            else:
                at_goal = True
            not_moving = (
                last_pos is not None
                and moved_dist < moving_threshold
                and angle_dist < angle_threshold
            )
            if not_moving:
                not_moving_count += 1
            else:
                not_moving_count = 0

            # Check if we are at the goal
            # If we are at the goal, we can stop if we are not moving
            last_pos = pos
            last_ang = ang
            close_to_goal = at_goal
            if verbose:
                print(
                    f"Waiting for step={block_id} {self._last_step} prev={self._last_step} at {pos} moved {moved_dist:0.04f} angle {angle_dist:0.04f} not_moving {not_moving_count} at_goal {self._state['at_goal']}"
                )
                if goal_angle is not None:
                    print(f"Goal angle {goal_angle} angle dist to goal {angle_dist_to_goal}")
            if self._last_step >= block_id and at_goal and not_moving_count > min_steps_not_moving:
                if verbose:
                    print("---> At goal")
                break

            # Resend the action if we are not moving for some reason and it's been provided
            if resend_action is not None and not close_to_goal:
                # Resend the action
                self.send_socket.send_pyobj(resend_action)

            t1 = timeit.default_timer()
            if t1 - t0 > timeout:
                print(f"Timeout waiting for block with step id = {block_id}")
                break
                # raise RuntimeError(f"Timeout waiting for block with step id = {block_id}")

    def in_manipulation_mode(self) -> bool:
        """is the robot ready to grasp"""
        return self._control_mode == "manipulation"

    def in_navigation_mode(self) -> bool:
        """Is the robot to move around"""
        return self._control_mode == "navigation"

    def last_motion_failed(self) -> bool:
        """Override this if you want to check to see if a particular motion failed, e.g. it was not reachable and we don't know why."""
        return False

    def get_robot_model(self) -> RobotModel:
        """return a model of the robot for planning"""
        return self._robot_model

    def _update_obs(self, obs):
        """Update observation internally with lock"""
        with self._obs_lock:
            self._obs = obs
            self._last_step = obs["step"]
            if self._iter <= 0:
                self._iter = max(self._last_step, self._iter)

    def _update_state(self, state: dict) -> None:
        """Update state internally with lock. This is expected to be much more responsive than using full observations, which should be reserved for higher level control.

        Args:
            state (dict): state message from the robot
        """
        with self._state_lock:
            self._state = state
            self._control_mode = state["control_mode"]
            self._at_goal = state["at_goal"]

    def at_goal(self) -> bool:
        """Check if the robot is at the goal.

        Returns:
            at_goal (bool): whether the robot is at the goal
        """
        with self._state_lock:
            if self._state is None:
                return False
            return self._state["at_goal"]

    def save_map(self, filename: str):
        """Save the current map to a file.

        Args:
            filename (str): the filename to save the map to
        """
        next_action = {"save_map": filename}
        self.send_action(next_action)

    def load_map(self, filename: str):
        """Load a map from a file.

        Args:
            filename (str): the filename to load the map from
        """
        next_action = {"load_map": filename}
        self.send_action(next_action)

    def get_observation(self):
        """Get the current observation. This uses the FULL observation track. Expected to be syncd with RGBD."""
        with self._obs_lock:
            if self._obs is None:
                return None
            observation = Observations(
                gps=self._obs["gps"],
                compass=self._obs["compass"],
                rgb=self._obs["rgb"],
                depth=self._obs["depth"],
                xyz=self._obs["xyz"],
            )
            observation.joint = self._obs.get("joint", None)
            observation.ee_pose = self._obs.get("ee_pose", None)
            observation.camera_K = self._obs.get("camera_K", None)
            observation.camera_pose = self._obs.get("camera_pose", None)
            observation.seq_id = self._seq_id
        return observation

    def get_images(self, compute_xyz=False):
        obs = self.get_observation()
        if compute_xyz:
            return obs.rgb, obs.depth, obs.xyz
        else:
            return obs.rgb, obs.depth

    def get_camera_K(self):
        obs = self.get_observation()
        return obs.camera_K

    def get_head_pose(self):
        obs = self.get_observation()
        return obs.camera_pose

    def execute_trajectory(
        self,
        trajectory: List[np.ndarray],
        pos_err_threshold: float = 0.2,
        rot_err_threshold: float = 0.75,
        spin_rate: int = 10,
        verbose: bool = False,
        per_waypoint_timeout: float = 10.0,
        final_timeout: float = 10.0,
        relative: bool = False,
        blocking: bool = False,
    ):
        """Execute a multi-step trajectory; this is always blocking since it waits to reach each one in turn."""

        if isinstance(trajectory, PlanResult):
            trajectory = [pt.state for pt in trajectory.trajectory]

        for i, pt in enumerate(trajectory):
            assert (
                len(pt) == 3 or len(pt) == 2
            ), "base trajectory needs to be 2-3 dimensions: x, y, and (optionally) theta"
            # just_xy = len(pt) == 2
            # self.navigate_to(pt, relative, position_only=just_xy, blocking=False)
            last_waypoint = i == len(trajectory) - 1
            self.navigate_to(
                pt,
                relative,
                blocking=last_waypoint,
                timeout=final_timeout if last_waypoint else per_waypoint_timeout,
            )
            if not last_waypoint:
                self.wait_for_waypoint(
                    pt,
                    pos_err_threshold=pos_err_threshold,
                    rot_err_threshold=rot_err_threshold,
                    rate=spin_rate,
                    verbose=verbose,
                    timeout=per_waypoint_timeout,
                )

    def wait_for_waypoint(
        self,
        xyt: np.ndarray,
        rate: int = 10,
        pos_err_threshold: float = 0.2,
        rot_err_threshold: float = 0.75,
        verbose: bool = False,
        timeout: float = 20.0,
    ) -> bool:
        """Wait until the robot has reached a configuration... but only roughly. Used for trajectory execution.

        Parameters:
            xyt: se(2) base pose in world coordinates to go to
            rate: rate at which we should check to see if done
            pos_err_threshold: how far robot can be for this waypoint
            verbose: prints extra info out
            timeout: aborts at this point

        Returns:
            success: did we reach waypoint in time"""
        _delay = 1.0 / rate
        xy = xyt[:2]
        if verbose:
            print(f"Waiting for {xyt}, threshold = {pos_err_threshold}")
        # Save start time for exiting trajectory loop
        t0 = timeit.default_timer()
        while not self._finish:
            # Loop until we get there (or time out)
            t1 = timeit.default_timer()
            curr = self.get_base_pose()
            pos_err = np.linalg.norm(xy - curr[:2])
            rot_err = np.abs(angle_difference(curr[-1], xyt[2]))
            # TODO: code for debugging slower rotations
            # if pos_err < pos_err_threshold and rot_err > rot_err_threshold:
            #     print(f"{curr[-1]}, {xyt[2]}, {rot_err}")
            if verbose:
                logger.info(f"- {curr=} target {xyt=} {pos_err=} {rot_err=}")
            if pos_err < pos_err_threshold and rot_err < rot_err_threshold:
                # We reached the goal position
                return True
            t2 = timeit.default_timer()
            dt = t2 - t1
            if t2 - t0 > timeout:
                logger.warning(
                    "[WAIT FOR WAYPOINT] WARNING! Could not reach goal in time: " + str(xyt)
                )
                return False
            time.sleep(max(0, _delay - (dt)))
        return False

    def set_base_velocity(self, forward: float, rotational: float) -> None:
        """Set the velocity of the robot base.

        Args:
            forward (float): forward velocity
            rotational (float): rotational velocity
        """
        next_action = {"base_velocity": {"v": forward, "w": rotational}}
        self.send_action(next_action)

    def send_action(
        self,
        next_action: Dict[str, Any],
        timeout: float = 5.0,
        verbose: bool = False,
    ) -> Dict[str, Any]:
        """Send the next action to the robot"""
        if verbose:
            print("-> sending", next_action)
        blocking = False
        block_id = None
        with self._act_lock:

            # Get blocking
            blocking = next_action.get("nav_blocking", False)
            block_id = self._iter
            # Send it
            next_action["step"] = block_id
            self._iter += 1

            # TODO: fix all of this - why do we need to do this?
            # print("SENDING THIS ACTION:", next_action)
            self.send_socket.send_pyobj(next_action)
            time.sleep(0.01)

            # print("SENDING THIS ACTION:", next_action)
            self.send_socket.send_pyobj(next_action)

            # For tracking goal
            if "xyt" in next_action:
                goal_angle = next_action["xyt"][2]
            else:
                goal_angle = None

            # Empty it out for the next one
            current_action = next_action

        # Make sure we had time to read
        # time.sleep(0.1)
        if blocking:
            # Wait for the command to finish
            self._wait_for_action(
                block_id,
                goal_angle=goal_angle,
                verbose=verbose,
                timeout=timeout,
                # resend_action=current_action,
            )

        # Returns the current action in case we want to do something with it like resend
        return current_action

    def blocking_spin(self, verbose: bool = False, visualize: bool = False):
        """Listen for incoming observations and update internal state"""
        sum_time = 0.0
        steps = 0
        t0 = timeit.default_timer()
        camera = None
        shown_point_cloud = visualize

        while not self._finish:

            output = self.recv_socket.recv_pyobj()
            if output is None:
                continue

            self._seq_id += 1
            output["rgb"] = compression.from_jpg(output["rgb"])
            compressed_depth = output["depth"]
            depth = compression.from_jp2(compressed_depth) / 1000
            output["depth"] = depth

            if camera is None:
                camera = Camera.from_K(
                    output["camera_K"], output["rgb_height"], output["rgb_width"]
                )

            output["xyz"] = camera.depth_to_xyz(output["depth"])

            if visualize and not shown_point_cloud:
                show_point_cloud(output["xyz"], output["rgb"] / 255.0, orig=np.zeros(3))
                shown_point_cloud = True

            self._update_obs(output)

            t1 = timeit.default_timer()
            dt = t1 - t0
            sum_time += dt
            steps += 1
            if verbose:
                print("Control mode:", self._control_mode)
                print(f"time taken = {dt} avg = {sum_time/steps} keys={[k for k in output.keys()]}")
            t0 = timeit.default_timer()

    def update_servo(self, message):
        """Servo messages"""
        if message is None or self._state is None:
            return

        # color_image = compression.from_webp(message["ee_cam/color_image"])
        color_image = compression.from_jpg(message["ee_cam/color_image"])
        depth_image = compression.from_jp2(message["ee_cam/depth_image"])
        depth_image = depth_image / 1000
        image_scaling = message["ee_cam/image_scaling"]

        # Get head information from the message as well
        head_color_image = compression.from_jpg(message["head_cam/color_image"])
        head_depth_image = compression.from_jp2(message["head_cam/depth_image"]) / 1000
        head_image_scaling = message["head_cam/image_scaling"]
        joint = message["robot/config"]
        with self._servo_lock and self._state_lock:
            observation = Observations(
                gps=self._state["base_pose"][:2],
                compass=self._state["base_pose"][2],
                rgb=head_color_image,
                depth=head_depth_image,
                xyz=None,
                ee_rgb=color_image,
                ee_depth=depth_image,
                ee_xyz=None,
                joint=joint,
            )
            observation.camera_K = message["head_cam/depth_camera_K"]
            observation.ee_camera_K = message["ee_cam/depth_camera_K"]
            observation.camera_pose = message["head_cam/pose"]
            observation.ee_camera_pose = message["ee_cam/pose"]
            observation.ee_pose = message["ee/pose"]
            observation.depth_scaling = message["head_cam/depth_scaling"]
            observation.ee_depth_scaling = message["ee_cam/image_scaling"]
            if "is_simulation" in message:
                observation.is_simulation = message["is_simulation"]
            else:
                observation.is_simulation = False
            self._servo = observation

    def get_servo_observation(self):
        """Get the current servo observation"""
        with self._servo_lock:
            return self._servo

    def blocking_spin_servo(self, verbose: bool = False):
        """Listen for servo messages coming from the robot, i.e. low res images for ML state"""
        sum_time = 0
        steps = 0
        t0 = timeit.default_timer()
        while not self._finish:
            t1 = timeit.default_timer()
            dt = t1 - t0
            output = self.recv_servo_socket.recv_pyobj()
            self.update_servo(output)
            sum_time += dt
            steps += 1
            if verbose and steps % self.num_state_report_steps == 1:
                print(
                    f"[SERVO] time taken = {dt} avg = {sum_time/steps} keys={[k for k in output.keys()]}"
                )
            t0 = timeit.default_timer()

    @property
    def running(self) -> bool:
        """Is the client running"""
        return not self._finish

    def is_running(self) -> bool:
        """Is the client running"""
        return not self._finish

    def blocking_spin_state(self, verbose: bool = False):
        """Listen for incoming observations and update internal state"""

        sum_time = 0
        steps = 0
        t0 = timeit.default_timer()

        while not self._finish:
            output = self.recv_state_socket.recv_pyobj()
            self._update_state(output)

            t1 = timeit.default_timer()
            dt = t1 - t0
            sum_time += dt
            steps += 1
            if verbose and steps % self.num_state_report_steps == 1:
                print("[STATE] Control mode:", self._control_mode)
                print(
                    f"[STATE] time taken = {dt} avg = {sum_time/steps} keys={[k for k in output.keys()]}"
                )
            t0 = timeit.default_timer()

    def blocking_spin_rerun(self) -> None:
        """Use the rerun server so that we can visualize what is going on as the robot takes actions in the world."""
        while not self._finish:
            self._rerun.step(self._obs, self._servo)

    @property
    def is_homed(self) -> bool:
        return self._state is not None and self._state["is_homed"]

    @property
    def is_runstopped(self) -> bool:
        return self._state is not None and self._state["is_runstopped"]

    def start(self) -> bool:
        """Start running blocking thread in a separate thread"""
        if self._started:
            return True

        self._thread = threading.Thread(target=self.blocking_spin)
        self._state_thread = threading.Thread(target=self.blocking_spin_state)
        self._servo_thread = threading.Thread(target=self.blocking_spin_servo)
        if self._rerun:
            self._rerun_thread = threading.Thread(target=self.blocking_spin_rerun)
        self._finish = False
        self._thread.start()
        self._state_thread.start()
        self._servo_thread.start()
        if self._rerun:
            self._rerun_thread.start()

        t0 = timeit.default_timer()
        while self._obs is None or self._state is None or self._servo is None:
            time.sleep(0.1)
            t1 = timeit.default_timer()
            if t1 - t0 > 10.0:
                logger.error(
                    colored(
                        "Timeout waiting for observations; are you connected to the robot? Check the network.",
                        "red",
                    )
                )
                logger.info(
                    "Try making sure that the server on the robot is publishing, and that you can ping the robot IP address."
                )
                logger.info("Robot IP:", self.send_address)
                return False

        # Separately wait for state messages
        while self._state is None:
            time.sleep(0.1)
            t1 = timeit.default_timer()
            if t1 - t0 > 10.0:
                logger.error(
                    colored(
                        "Timeout waiting for state information; are you connected to the robot? Check the network.",
                        "red",
                    )
                )

        if not self.is_homed:
            self.stop()
            raise RuntimeError(
                "Robot is not homed; please home the robot before running. You can do so by shutting down the server and running ./stretch_robot_home.py on the robot."
            )
        if self.is_runstopped:
            self.stop()
            raise RuntimeError(
                "Robot is runstopped; please release the runstop before running. You can do so by pressing and briefly holding the runstop button on the robot."
            )

        self._started = True
        return True

    def __del__(self):
        self.stop()

    def stop(self):
        self._finish = True
        if self._thread is not None:
            self._thread.join()
        if self._state_thread is not None:
            self._state_thread.join()
        if self._servo_thread is not None:
            self._servo_thread.join()
        if self._rerun_thread is not None:
            self._rerun_thread.join()

        # Close the sockets and context
        self.recv_socket.close()
        self.recv_state_socket.close()
        self.recv_servo_socket.close()
        self.send_socket.close()
        self.context.term()


@click.command()
@click.option("--local", is_flag=True, help="Run code locally on the robot.")
@click.option("--recv_port", default=4401, help="Port to receive observations on")
@click.option("--send_port", default=4402, help="Port to send actions to on the robot")
@click.option("--robot_ip", default="192.168.1.15")
def main(
    local: bool = True,
    recv_port: int = 4401,
    send_port: int = 4402,
    robot_ip: str = "192.168.1.15",
):
    client = HomeRobotZmqClient(
        robot_ip=robot_ip,
        recv_port=recv_port,
        send_port=send_port,
        use_remote_computer=(not local),
    )
    client.blocking_spin(verbose=True, visualize=False)


if __name__ == "__main__":
    main()<|MERGE_RESOLUTION|>--- conflicted
+++ resolved
@@ -325,11 +325,7 @@
         quat: Optional[List[float]] = None,
         initial_cfg: np.ndarray = None,
         debug: bool = False,
-<<<<<<< HEAD
-        node_name=None,
-=======
         custom_ee_frame: Optional[str] = None,
->>>>>>> 147d552f
     ) -> Optional[np.ndarray]:
         """Solve inverse kinematics appropriately (or at least try to) and get the joint position
         that we will be moving to.
@@ -359,13 +355,9 @@
 
         # Perform IK
         full_body_cfg, ik_success, ik_debug_info = self._robot_model.manip_ik(
-<<<<<<< HEAD
-            (pos_ik_goal, quat_ik_goal), q0=initial_cfg, node_name=node_name
-=======
             (pos_ik_goal, quat_ik_goal),
             q0=initial_cfg,
             custom_ee_frame=custom_ee_frame,
->>>>>>> 147d552f
         )
 
         # Expected to return None if we did not get a solution
@@ -414,7 +406,7 @@
             whole_body_q[HelloStretchIdx.HEAD_TILT] = float(head_tilt)
             self._wait_for_head(whole_body_q, block_id=step)
 
-        time.sleep(0.3)
+        # time.sleep(0.3)
 
     def look_front(self, blocking: bool = True, timeout: float = 10.0):
         """Let robot look to its front."""
