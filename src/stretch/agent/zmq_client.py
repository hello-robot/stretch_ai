--- conflicted
+++ resolved
@@ -173,28 +173,19 @@
         if start_immediately:
             self.start()
 
-<<<<<<< HEAD
-    def get_joint_state(self, timeout: float = 5.0) -> Tuple[np.ndarray, np.ndarray, np.ndarray]:
-        """Get the current joint positions, velocities, and efforts"""
-=======
     @property
     def parameters(self) -> Parameters:
         return self._parameters
 
     def get_joint_state(self, timeout: float = 5.0) -> Tuple[np.ndarray, np.ndarray, np.ndarray]:
         """Get the current joint positions"""
->>>>>>> fd249029
         t0 = timeit.default_timer()
         with self._state_lock:
             while self._state is None:
                 time.sleep(1e-4)
                 if timeit.default_timer() - t0 > timeout:
                     logger.error("Timeout waiting for state message")
-<<<<<<< HEAD
-                    return None
-=======
                     return None, None, None
->>>>>>> fd249029
             joint_positions = self._state["joint_positions"]
             joint_velocities = self._state["joint_velocities"]
             joint_efforts = self._state["joint_efforts"]
@@ -293,11 +284,8 @@
         blocking: bool = False,
         timeout: float = 10.0,
         verbose: bool = False,
-<<<<<<< HEAD
         min_time: float = 0.1,
-=======
         **config,
->>>>>>> fd249029
     ) -> bool:
         """Move the arm to a particular joint configuration.
 
@@ -364,11 +352,7 @@
                     if verbose:
                         print("Resending action", joint_angles)
 
-<<<<<<< HEAD
                 joint_state, joint_velocities, _ = self.get_joint_state()
-=======
-                joint_state = self.get_joint_positions()
->>>>>>> fd249029
                 if joint_state is None:
                     time.sleep(0.01)
                     continue
@@ -547,13 +531,8 @@
         """Wait for the head to move to a particular configuration."""
         t0 = timeit.default_timer()
         while True:
-<<<<<<< HEAD
-            joint_state = self.get_joint_positions()
-            if joint_state is None:
-=======
             joint_positions, joint_velocities, _ = self.get_joint_state()
             if joint_positions is None:
->>>>>>> fd249029
                 continue
             pan_err = np.abs(
                 joint_positions[HelloStretchIdx.HEAD_PAN] - q[HelloStretchIdx.HEAD_PAN]
