# Copyright (c) Hello Robot, Inc.
# All rights reserved.
#
# This source code is licensed under the license found in the LICENSE file in the root directory
# of this source tree.
#
# Some code may be adapted from other open-source works with their respective licenses. Original
# license information maybe found below, if so.

# Copyright (c) Meta Platforms, Inc. and affiliates.
#
# This source code is licensed under the MIT license found in the
# LICENSE file in the root directory of this source tree.
import random
import time
import timeit
from pathlib import Path
from threading import Lock, Thread
from typing import Any, Dict, List, Optional, Tuple, Union

import numpy as np
import torch
from PIL import Image

import stretch.utils.memory as memory
from stretch.audio.text_to_speech import get_text_to_speech
from stretch.core.interfaces import Observations
from stretch.core.parameters import Parameters, get_parameters
from stretch.core.robot import AbstractRobotClient
from stretch.mapping.instance import Instance
from stretch.mapping.scene_graph import SceneGraph
from stretch.mapping.voxel import SparseVoxelMap, SparseVoxelMapNavigationSpace, SparseVoxelMapProxy
from stretch.motion import ConfigurationSpace, Planner, PlanResult
from stretch.motion.algo import RRTConnect, Shortcut, SimplifyXYT
from stretch.perception.encoders import BaseImageTextEncoder, get_encoder
from stretch.perception.wrapper import OvmmPerception
from stretch.utils.geometry import angle_difference, xyt_base_to_global
from stretch.utils.logger import Logger
from stretch.utils.obj_centric import ObjectCentricObservations, ObjectImage
from stretch.utils.point_cloud import ransac_transform

logger = Logger(__name__)


class RobotAgent:
    """Basic demo code. Collects everything that we need to make this work."""

    _retry_on_fail: bool = False
    debug_update_timing: bool = False
    update_rerun_every_time: bool = True
    normalize_embeddings: bool = False

    # Default configuration file
    default_config_path = "default_planner.yaml"

    # Sleep times
    # This sleep is before starting a head sweep
    _before_head_motion_sleep_t = 0.25
    # much longer sleeps - do they fix things?
    _after_head_motion_sleep_t = 0.1

    def __init__(
        self,
        robot: AbstractRobotClient,
        parameters: Optional[Union[Parameters, Dict[str, Any]]] = None,
        semantic_sensor: Optional[OvmmPerception] = None,
        voxel_map: Optional[SparseVoxelMap] = None,
        show_instances_detected: bool = False,
        use_instance_memory: bool = False,
        create_semantic_sensor: bool = False,
        enable_realtime_updates: bool = False,
        obs_sub_port: int = 4450,
    ):
        self.reset_object_plans()
        if parameters is None:
            self.parameters = get_parameters(self.default_config_path)
        elif isinstance(parameters, Dict):
            self.parameters = Parameters(**parameters)
        elif isinstance(parameters, Parameters):
            self.parameters = parameters
        else:
            raise RuntimeError(f"parameters of unsupported type: {type(parameters)}")
        self.robot = robot
        self.show_instances_detected = show_instances_detected

        # Create a semantic sensor
        self.semantic_sensor = semantic_sensor

        # If the semantic sensor is not provided, we will create it from the config file
        if create_semantic_sensor:
            if self.semantic_sensor is not None:
                logger.warn(
                    "Semantic sensor is already provided, but create_semantic_sensor is set to True. Ignoring the provided semantic sensor."
                )
            # Create a semantic sensor
            self.semantic_sensor = self.create_semantic_sensor()

        self.pos_err_threshold = self.parameters["trajectory_pos_err_threshold"]
        self.rot_err_threshold = self.parameters["trajectory_rot_err_threshold"]
        self.current_state = "WAITING"
        self.encoder = get_encoder(
            self.parameters["encoder"], self.parameters.get("encoder_args", {})
        )
        self.obs_count = 0
        self.obs_history: List[Observations] = []
        self._matched_vertices_obs_count: Dict[float, int] = dict()
        self._matched_observations_poses: List[np.ndarray] = []
        self._maximum_matched_observations = self.parameters.get(
            "agent/realtime/maximum_matched_observations", 10
        )
        self._camera_pose_match_threshold = self.parameters.get(
            "agent/realtime/camera_pose_match_threshold", 0.1
        )

        self.guarantee_instance_is_reachable = self.parameters.guarantee_instance_is_reachable
        self.use_scene_graph = self.parameters["use_scene_graph"]
        self.tts = get_text_to_speech(self.parameters["tts_engine"])
        self._use_instance_memory = use_instance_memory
        self._realtime_updates = enable_realtime_updates and self.parameters.get(
            "agent/use_realtime_updates", False
        )
        if not enable_realtime_updates and self.parameters.get("agent/use_realtime_updates"):
            logger.warning(
                "Real-time updates are not enabled but the agent is configured to use them."
            )
            logger.warning("We will not be able to update the map in real-time.")

        # ==============================================
        # Update configuration
        # If true, the head will sweep on update, collecting more information.
        self._sweep_head_on_update = self.parameters.get("agent/sweep_head_on_update", False)

        # ==============================================
        # Task-level parameters
        # Grasping parameters
        self.current_receptacle: Instance = None
        self.current_object: Instance = None
        self.target_object = None
        self.target_receptacle = None
        # ==============================================

        # Parameters for feature matching and exploration
        self._is_match_threshold = parameters.get("encoder_args/feature_match_threshold", 0.05)

        # Expanding frontier - how close to frontier are we allowed to go?
        self._default_expand_frontier_size = self.parameters["motion_planner"]["frontier"][
            "default_expand_frontier_size"
        ]
        self._frontier_min_dist = self.parameters["motion_planner"]["frontier"]["min_dist"]
        self._frontier_step_dist = self.parameters["motion_planner"]["frontier"]["step_dist"]
        self._manipulation_radius = self.parameters["motion_planner"]["goals"][
            "manipulation_radius"
        ]
        self._voxel_size = self.parameters.get("voxel_size", 0.05)
        self._realtime_matching_distance = self.parameters.get(
            "agent/realtime/matching_distance", 0.5
        )
        self._realtime_temporal_threshold = self.parameters.get(
            "agent/realtime/temporal_threshold", 0.1
        )

        if voxel_map is not None:
            self.voxel_map = voxel_map
        else:
            self.voxel_map = self._create_voxel_map(self.parameters)

        self._voxel_map_lock = Lock()
        self.voxel_map_proxy = SparseVoxelMapProxy(self.voxel_map, self._voxel_map_lock)

        # Create planning space
        self.space = SparseVoxelMapNavigationSpace(
            self.get_voxel_map(),
            self.robot.get_robot_model(),
            step_size=self.parameters["motion_planner"]["step_size"],
            rotation_step_size=self.parameters["motion_planner"]["rotation_step_size"],
            dilate_frontier_size=self.parameters["motion_planner"]["frontier"][
                "dilate_frontier_size"
            ],
            dilate_obstacle_size=self.parameters["motion_planner"]["frontier"][
                "dilate_obstacle_size"
            ],
            grid=self.get_voxel_map().grid,
        )

        self.reset_object_plans()

        # Is this still running?
        self._running = True

        # Store the current scene graph computed from detected objects
        self.scene_graph = None

        # Previously sampled goal during exploration
        self._previous_goal = None

        # Create a simple motion planner
        self.planner: Planner = RRTConnect(self.space, self.space.is_valid)
        # Add shotcutting to the planner
        if self.parameters.get("motion_planner/shortcut_plans", False):
            self.planner = Shortcut(
                self.planner, self.parameters.get("motion_planner/shortcut_iter", 100)
            )
        # Add motion planner simplification
        if self.parameters.get("motion_planner/simplify_plans", False):
            self.planner = SimplifyXYT(
                self.planner,
                min_step=self.parameters["motion_planner"]["simplify"]["min_step"],
                max_step=self.parameters["motion_planner"]["simplify"]["max_step"],
                num_steps=self.parameters["motion_planner"]["simplify"]["num_steps"],
                min_angle=self.parameters["motion_planner"]["simplify"]["min_angle"],
            )

        self._start_threads()

    def _start_threads(self):
        """Create threads and locks for real-time updates."""

        # Track if we are still running
        self._running = True

        # Locks
        self._robot_lock = Lock()
        self._obs_history_lock = Lock()
        self._map_lock = Lock()

        if self._realtime_updates:
            logger.alert("Using real-time updates!")

            # Map updates
            self._update_map_thread = Thread(target=self.update_map_loop)
            self._update_map_thread.start()

            # Prune old observations
            self._prune_old_observations_thread = Thread(target=self.prune_old_observations_loop)
            self._prune_old_observations_thread.start()

            # Match pose graph
            self._match_pose_graph_thread = Thread(target=self.match_pose_graph_loop)
            self._match_pose_graph_thread.start()

            # Get observations thread
            self._get_observations_thread = Thread(target=self.get_observations_loop)
            self._get_observations_thread.start()
        else:
            self._update_map_thread = None
            self._get_observations_thread = None

    def get_robot(self) -> AbstractRobotClient:
        """Return the robot in use by this model"""
        return self.robot

    def get_voxel_map(self) -> SparseVoxelMapProxy:
        """Return the voxel map in use by this model"""
        return self.voxel_map_proxy

    def __del__(self):
        """Destructor. Clean up threads."""
        self._running = False
        # if self._update_map_thread is not None and self._update_map_thread.is_alive():
        #    self._update_map_thread.join()

    def _create_voxel_map(self, parameters: Parameters) -> SparseVoxelMap:
        """Create a voxel map from parameters.

        Args:
            parameters(Parameters): the parameters for the voxel map

        Returns:
            SparseVoxelMap: the voxel map
        """
        return SparseVoxelMap.from_parameters(
            parameters,
            self.encoder,
            voxel_size=self._voxel_size,
            use_instance_memory=self._use_instance_memory or self.semantic_sensor is not None,
        )

    @property
    def feature_match_threshold(self) -> float:
        """Return the feature match threshold"""
        return self._is_match_threshold

    @property
    def voxel_size(self) -> float:
        """Return the voxel size in meters"""
        return self._voxel_size

    def reset_object_plans(self):
        """Clear stored object planning information."""

        # Dictionary storing attempts to visit each object
        self._object_attempts: Dict[int, int] = {}
        self._cached_plans: Dict[int, PlanResult] = {}

        # Objects that cannot be reached
        self.unreachable_instances = set()

    def set_instance_as_unreachable(self, instance: Union[int, Instance]) -> None:
        """Mark an instance as unreachable.

        Args:
            instance(Union[int, Instance]): the instance to mark as unreachable
        """
        if isinstance(instance, Instance):
            instance_id = instance.id
        elif isinstance(instance, int):
            instance_id = instance
        else:
            raise ValueError("Instance must be an Instance object or an int")
        self.unreachable_instances.add(instance_id)

    def is_instance_unreachable(self, instance: Union[int, Instance]) -> bool:
        """Check if an instance is unreachable.

        Args:
            instance(Union[int, Instance]): the instance to check
        """
        if isinstance(instance, Instance):
            instance_id = instance.id
        elif isinstance(instance, int):
            instance_id = instance
        else:
            raise ValueError("Instance must be an Instance object or an int")
        return instance_id in self.unreachable_instances

    def get_encoder(self) -> BaseImageTextEncoder:
        """Return the encoder in use by this model"""
        return self.encoder

    def encode_text(self, text: str) -> torch.Tensor:
        """Encode text using the encoder"""
        return self.encoder.encode_text(text)

    def encode_image(self, image: Union[np.ndarray, torch.Tensor]) -> torch.Tensor:
        """Encode image using the encoder"""
        return self.encoder.encode_image(image)

    def compare_features(self, feature1: torch.Tensor, feature2: torch.Tensor) -> float:
        """Compare two feature vectors using the encoder"""
        return self.encoder.compute_score(feature1, feature2)

    def get_instance_from_text(
        self,
        text_query: str,
        aggregation_method: str = "mean",
        normalize: bool = False,
        verbose: bool = True,
    ) -> Optional[tuple]:
        """Get the instance that best matches the text query.

        Args:
            text_query(str): the text query
            aggregation_method(str): how to aggregate the embeddings. Should be one of (max, mean).
            normalize(bool): whether to normalize the embeddings
            verbose(bool): whether to print debug info

        Returns:
            activation(float): the cosine similarity between the text query and the instance embedding
            instance(Instance): the instance that best matches the text query
        """
        if self.semantic_sensor is None:
            return None
        assert aggregation_method in [
            "max",
            "mean",
        ], f"Invalid aggregation method {aggregation_method}"
        encoded_text = self.encode_text(text_query).to(self.get_voxel_map().map_2d_device)
        best_instance = None
        best_activation = -1.0
        print("--- Searching for instance ---")
        for instance in self.get_voxel_map().get_instances():
            ins = instance.get_instance_id()
            emb = instance.get_image_embedding(
                aggregation_method=aggregation_method, normalize=normalize
            )
            activation = self.encoder.compute_score(emb, encoded_text)
            if activation.item() > best_activation:
                best_activation = activation.item()
                best_instance = instance
                if verbose:
                    print(
                        f" - Instance {ins} has activation {activation.item()} > {best_activation}"
                    )
            elif verbose:
                print(f" - Instance {ins} has activation {activation.item()}")
        return best_activation, best_instance

    def get_instances(self) -> List[Instance]:
        """Return all instances in the voxel map."""
        return self.get_voxel_map().get_instances()

    def get_instances_from_text(
        self,
        text_query: str,
        aggregation_method: str = "mean",
        normalize: bool = False,
        verbose: bool = True,
        threshold: float = 0.05,
    ) -> Optional[Tuple[List[float], List[Instance]]]:
        """Get all instances that match the text query.

        Args:
            text_query(str): the text query
            aggregation_method(str): how to aggregate the embeddings. Should be one of (max, mean).
            normalize(bool): whether to normalize the embeddings
            verbose(bool): whether to print debug info
            threshold(float): the minimum cosine similarity between the text query and the instance embedding

        Returns:
            matches: a list of tuples with two members:
                activation(float): the cosine similarity between the text query and the instance embedding
                instance(Instance): the instance that best matches the text query
        """
        if self.semantic_sensor is None:
            return None
        assert aggregation_method in [
            "max",
            "mean",
        ], f"Invalid aggregation method {aggregation_method}"
        activations = []
        matches = []
        # Encode the text query and move it to the same device as the instance embeddings
        encoded_text = self.encode_text(text_query).to(self.get_voxel_map().map_2d_device)
        # Compute the cosine similarity between the text query and each instance embedding
        for instance in self.get_voxel_map().get_instances():
            ins = instance.get_instance_id()
            emb = instance.get_image_embedding(
                aggregation_method=aggregation_method, normalize=normalize
            )

            # TODO: this is hacky - should probably just not support other encoders this way
            # if hasattr(self.encoder, "classify"):
            #    prob = self.encoder.classify(instance.get_best_view().get_image(), text_query)
            #    activation = prob
            # else:
            activation = self.encoder.compute_score(emb, encoded_text)

            # Add the instance to the list of matches if the cosine similarity is above the threshold
            if activation.item() > threshold:
                activations.append(activation.item())
                matches.append(instance)
                if verbose:
                    print(f" - Instance {ins} has activation {activation.item()} > {threshold}")
            elif verbose:
                print(
                    f" - Skipped instance {ins} with activation {activation.item()} < {threshold}"
                )
        return activations, matches

    def get_navigation_space(self) -> ConfigurationSpace:
        """Returns reference to the navigation space."""
        return self.space

    @property
    def navigation_space(self) -> ConfigurationSpace:
        """Returns reference to the navigation space."""
        return self.space

    def place_object(self, object_goal: Optional[str] = None, **kwargs) -> bool:
        """Try to place an object."""
        if not self.robot.in_manipulation_mode():
            self.robot.switch_to_manipulation_mode()
        if self.grasp_client is None:
            logger.warn("Tried to place without providing a grasp client.")
            return False
        return self.grasp_client.try_placing(object_goal=object_goal, **kwargs)

    def grasp_object(self, object_goal: Optional[str] = None, **kwargs) -> bool:
        """Try to grasp a potentially specified object."""
        # Put the robot in manipulation mode
        if not self.robot.in_manipulation_mode():
            self.robot.switch_to_manipulation_mode()
        if self.grasp_client is None:
            logger.warn("Tried to grasp without providing a grasp client.")
            return False
        return self.grasp_client.try_grasping(object_goal=object_goal, **kwargs)

    def rotate_in_place(
        self,
        steps: Optional[int] = -1,
        visualize: bool = False,
        verbose: bool = False,
        full_sweep: bool = True,
        audio_feedback: bool = False,
    ) -> bool:
        """Simple helper function to make the robot rotate in place. Do a 360 degree turn to get some observations (this helps debug the robot and create a nice map).

        Args:
            steps(int): number of steps to rotate (each step is 360 degrees / steps). If steps <= 0, use the default number of steps from the parameters.
            visualize(bool): show the map as we rotate. Default is False.

        Returns:
            executed(bool): false if we did not actually do any rotations"""
        logger.info("Rotate in place")
        if audio_feedback:
            self.robot.say_sync("Rotating in place")
        if steps is None or steps <= 0:
            # Read the number of steps from the parameters
            if self._realtime_updates:
                steps = self.parameters["agent"]["realtime_rotation_steps"]
                logger.info(f"Using real-time rotation steps: {steps}")
            else:
                steps = self.parameters["agent"]["in_place_rotation_steps"]

        step_size = 2 * np.pi / steps
        i = 0
        x, y, theta = self.robot.get_base_pose()
        if verbose:
            print(f"==== ROTATE IN PLACE at {x}, {y} ====")

        if full_sweep:
            steps += 1
        while i < steps:
            t0 = timeit.default_timer()
            self.robot.move_base_to(
                [x, y, theta + (i * step_size)],
                relative=False,
                blocking=True,
                verbose=verbose,
            )
            t1 = timeit.default_timer()

            if self.robot.last_motion_failed():
                # We have a problem!
                raise RuntimeError("Robot is stuck!")
            else:
                i += 1

            # Add an observation after the move
            if verbose:
                print(" - Navigation took", t1 - t0, "seconds")
                print(f"---- UPDATE {i+1} at {x}, {y}----")
            t0 = timeit.default_timer()
            if not self._realtime_updates:
                self.update()
            t1 = timeit.default_timer()
            if verbose:
                print("Update took", t1 - t0, "seconds")

            if visualize:
                self.get_voxel_map().show(
                    orig=np.zeros(3),
                    xyt=self.robot.get_base_pose(),
                    footprint=self.robot.get_robot_model().get_footprint(),
                    instances=self.semantic_sensor is not None,
                )

        return True

    def get_command(self):
        """Get a command from config file or from user input if not specified."""
        task = self.parameters.get("task").get("command")
        if task is not None and len(task) > 0:
            return task
        else:
            return self.ask("Please type any task you want the robot to do: ")

    def show_map(self) -> None:
        """Helper function to visualize the 3d map as it stands right now."""
        self.get_voxel_map().show(
            orig=np.zeros(3),
            xyt=self.robot.get_base_pose(),
            footprint=self.robot.get_robot_model().get_footprint(),
            instances=self.semantic_sensor is not None,
        )

    def is_running(self) -> bool:
        """Return whether the robot agent is still running."""
        return self._running and self.robot.running

    def get_observations_loop(self) -> None:
        """Threaded function that gets observations in real-time. This is useful for when we are processing real-time updates."""
        while self.robot.running and self._running:
            obs = None
            t0 = timeit.default_timer()

            self._obs_history_lock.acquire()

            while obs is None:
                obs = self.robot.get_observation()
                # obs = self.sub_socket.recv_pyobj()
                # print(obs)
                if obs is None:
                    continue

                # obs = Observations.from_dict(obs)

                if (len(self.obs_history) > 0) and (
                    obs.lidar_timestamp == self.obs_history[-1].lidar_timestamp
                ):
                    obs = None
                t1 = timeit.default_timer()
                if t1 - t0 > 10:
                    logger.error("Failed to get observation")
                    break

                # Add a delay to make sure we don't get too many observations
                time.sleep(0.05)

            # t1 = timeit.default_timer()
            if obs is not None:
                self.obs_history.append(obs)
                self.obs_count += 1
            self._obs_history_lock.release()
            time.sleep(0.1)

    def stop_realtime_updates(self):
        """Stop the update threads."""
        self._running = False

    def should_drop_observation(self, obs: Observations, pose_graph_timestamp: int) -> bool:
        """Check if we should drop an observation."""
        if pose_graph_timestamp in self._matched_vertices_obs_count:
            if (
                self._matched_vertices_obs_count[pose_graph_timestamp]
                > self._maximum_matched_observations
            ):
                return True

        # Check if there are any observations with camera poses that are too close
        if len(self._matched_observations_poses) > 0:
            poses = np.array([obs.camera_pose])
            dists = np.linalg.norm(self._matched_observations_poses - poses, axis=1)
            if np.any(dists < self._camera_pose_match_threshold):
                return True

        return False

    def update_map_with_pose_graph(self, verbose: bool = False):
        """Update our voxel map using a pose graph.
        Updates the map from pose graph. This is useful for when we are processing real-time updates."""

        self._obs_history_lock.acquire()
        t0 = timeit.default_timer()

        matched_obs = []

        for obs in self.obs_history:
            if obs.is_pose_graph_node:
                matched_obs.append(obs)

        t1 = timeit.default_timer()

        if verbose:
            print(f"Done copying matched observations. Time: {t1 - t0}")

        self._obs_history_lock.release()

        with self._voxel_map_lock:
            self.voxel_map.reset()
            added = 0
            for obs in matched_obs:
                if obs.is_pose_graph_node:
                    self.voxel_map.add_obs(obs)
                    added += 1

        t2 = timeit.default_timer()
        if verbose:
            print(f"Done updating voxel map. Time: {t2 - t1}")

        if verbose:
            print("----")
            print(f"Added {added} observations to voxel map")
            print()

        # self._obs_history_lock.release()

        robot_center = np.zeros(3)
        robot_center[:2] = self.robot.get_base_pose()[:2]

        if self.use_scene_graph:
            self._update_scene_graph()
            self.scene_graph.get_relationships()

        if len(self.get_voxel_map().observations) > 0:
            self.update_rerun()

        t3 = timeit.default_timer()
        # print(f"Done updating scene graph. Time: {t3 - t2}")

    def prune_old_observations_loop(self, verbose: bool = False):
        while True:
            self._obs_history_lock.acquire()

            # print(f"Total observation count: {len(self.obs_history)}")

            # Clear out observations that are too old and are not pose graph nodes
            if len(self.obs_history) > 1000:
                # print("Clearing out old observations")
                # Remove 10 oldest observations that are not pose graph nodes
                del_count = 0
                del_idx = 0
                while (
                    del_count < 50 and len(self.obs_history) > 0 and del_idx < len(self.obs_history)
                ):
                    # print(f"Checking obs {self.obs_history[del_idx].lidar_timestamp}. del_count: {del_count}, len: {len(self.obs_history)}, is_pose_graph_node: {self.obs_history[del_idx].is_pose_graph_node}")
                    if not self.obs_history[del_idx].is_pose_graph_node:
                        # print(f"Deleting obs {self.obs_history[del_idx].lidar_timestamp}")
                        # del self.obs_history[del_idx]

                        # Remove corresponding matched observation
                        if (
                            self.obs_history[del_idx].lidar_timestamp
                            in self._matched_vertices_obs_count
                        ):
                            self._matched_vertices_obs_count[
                                self.obs_history[del_idx].lidar_timestamp
                            ] -= 1

                        # Remove caemra pose from matched observations
                        for idx in range(len(self._matched_observations_poses)):
                            if (
                                np.linalg.norm(
                                    self._matched_observations_poses[idx]
                                    - self.obs_history[del_idx].camera_pose
                                )
                                < 0.1
                            ):
                                self._matched_observations_poses.pop(idx)
                                break

                        del self.obs_history[del_idx]
                        del_count += 1
                    else:
                        del_idx += 1

                        if del_idx >= len(self.obs_history):
                            break

            t6 = timeit.default_timer()
            # print(f"Done clearing out old observations. Time: {t6 - t5}")
            self._obs_history_lock.release()
            time.sleep(1.0)

    def match_pose_graph_loop(self, verbose: bool = False):
        while True:
            t0 = timeit.default_timer()
            self.pose_graph = self.robot.get_pose_graph()

            t1 = timeit.default_timer()

            # Update past observations based on our new pose graph
            # print("Updating past observations")
            self._obs_history_lock.acquire()
            for idx in range(len(self.obs_history)):
                lidar_timestamp = self.obs_history[idx].lidar_timestamp
                gps_past = self.obs_history[idx].gps

                for vertex in self.pose_graph:

                    if self.should_drop_observation(self.obs_history[idx], vertex[0]):
                        break

                    if abs(vertex[0] - lidar_timestamp) < self._realtime_temporal_threshold:
                        if verbose:
                            print(
                                f"Exact match found! {vertex[0]} and obs {idx}: {lidar_timestamp}"
                            )

                        self.obs_history[idx].is_pose_graph_node = True
                        self.obs_history[idx].gps = np.array([vertex[1], vertex[2]])
                        self.obs_history[idx].compass = np.array(
                            [
                                vertex[3],
                            ]
                        )

                        if verbose:
                            print(
                                f"obs gps: {self.obs_history[idx].gps}, compass: {self.obs_history[idx].compass}"
                            )

                        if (
                            self.obs_history[idx].task_observations is None
                            and self.semantic_sensor is not None
                        ):
                            self.obs_history[idx] = self.semantic_sensor.predict(
                                self.obs_history[idx]
                            )

                        if vertex[0] not in self._matched_vertices_obs_count:
                            self._matched_vertices_obs_count[vertex[0]] = 0

                        self._matched_observations_poses.append(self.obs_history[idx].camera_pose)
                        self._matched_vertices_obs_count[vertex[0]] += 1
                    # check if the gps is close to the gps of the pose graph node
                    elif (
                        np.linalg.norm(gps_past - np.array([vertex[1], vertex[2]]))
                        < self._realtime_matching_distance
                        and self.obs_history[idx].pose_graph_timestamp is None
                    ):
                        if verbose:
                            print(
                                f"Close match found! {vertex[0]} and obs {idx}: {lidar_timestamp}"
                            )

                        self.obs_history[idx].is_pose_graph_node = True
                        self.obs_history[idx].pose_graph_timestamp = vertex[0]
                        self.obs_history[idx].initial_pose_graph_gps = np.array(
                            [vertex[1], vertex[2]]
                        )
                        self.obs_history[idx].initial_pose_graph_compass = np.array(
                            [
                                vertex[3],
                            ]
                        )

                        if (
                            self.obs_history[idx].task_observations is None
                            and self.semantic_sensor is not None
                        ):
                            self.obs_history[idx] = self.semantic_sensor.predict(
                                self.obs_history[idx]
                            )

                        if vertex[0] not in self._matched_vertices_obs_count:
                            self._matched_vertices_obs_count[vertex[0]] = 0

                        self._matched_observations_poses.append(self.obs_history[idx].camera_pose)
                        self._matched_vertices_obs_count[vertex[0]] += 1

                    elif self.obs_history[idx].pose_graph_timestamp == vertex[0]:
                        # Calculate delta between old (initial pose graph) vertex gps and new vertex gps
                        delta_gps = vertex[1:3] - self.obs_history[idx].initial_pose_graph_gps
                        delta_compass = vertex[3] - self.obs_history[idx].initial_pose_graph_compass

                        # Calculate new gps and compass
                        new_gps = self.obs_history[idx].gps + delta_gps
                        new_compass = self.obs_history[idx].compass + delta_compass

                        # print(f"Updating obs {idx} with new gps: {new_gps}, compass: {new_compass}")
                        self.obs_history[idx].gps = new_gps
                        self.obs_history[idx].compass = new_compass

            t2 = timeit.default_timer()
            if verbose:
                print(f"Done updating past observations. Time: {t2- t1}")

            self._obs_history_lock.release()
            time.sleep(0.15)

    def update_map_loop(self):
        """Threaded function that updates our voxel map in real-time."""
        while self.robot.running and self._running:
            with self._robot_lock:
                self.update_map_with_pose_graph()
            time.sleep(1.5)

    def update(
        self,
        visualize_map: bool = False,
        debug_instances: bool = False,
        move_head: Optional[bool] = None,
    ):
        """Step the data collector. Get a single observation of the world. Remove bad points, such as those from too far or too near the camera. Update the 3d world representation."""
        obs = None
        t0 = timeit.default_timer()

        steps = 0
        move_head = (move_head is None and self._sweep_head_on_update) or move_head is True
        if move_head:
            self.robot.move_to_nav_posture()
            # Pause a bit first to make sure the robot is in the right posture
            time.sleep(self._before_head_motion_sleep_t)
            num_steps = 5
        else:
            num_steps = 1

        while obs is None:
            obs = self.robot.get_observation()
            t1 = timeit.default_timer()
            if t1 - t0 > 10:
                logger.error("Failed to get observation")
                break

        tilt = -1 * np.pi / 4
        for i in range(num_steps):
            if move_head:
                pan = -1 * i * np.pi / 4
                print(f"[UPDATE] Head sweep {i} at {pan}, {tilt}")
                self.robot.head_to(pan, tilt, blocking=True)
                time.sleep(self._after_head_motion_sleep_t)
                obs = self.robot.get_observation()

            t1 = timeit.default_timer()
            if self._realtime_updates:
                self._obs_history_lock.acquire()
            self.obs_history.append(obs)
            if self._realtime_updates:
                self._obs_history_lock.release()
            self.obs_count += 1
            # Optionally do this
            if self.semantic_sensor is not None:
                # Semantic prediction
                obs = self.semantic_sensor.predict(obs)

            t2 = timeit.default_timer()
            self.get_voxel_map().add_obs(obs)
            t3 = timeit.default_timer()

            if not move_head:
                break

        if move_head:
            self.robot.head_to(0, tilt, blocking=True)
            x, y, theta = self.robot.get_base_pose()
            self.get_voxel_map().delete_obstacles(
                radius=0.3, point=np.array([x, y]), min_height=self.get_voxel_map().obs_min_height
            )

        if self.use_scene_graph:
            self._update_scene_graph()
            self.scene_graph.get_relationships()

        t4 = timeit.default_timer()

        # Add observation - helper function will unpack it
        if visualize_map:
            # Now draw 2d maps to show what was happening
            self.get_voxel_map().get_2d_map(debug=True)

        t5 = timeit.default_timer()

        if debug_instances:
            # We need to load and configure matplotlib here
            # to make sure that it's set up properly.
            import matplotlib

            matplotlib.use("TkAgg")
            import matplotlib.pyplot as plt

            instances = self.get_voxel_map().get_instances()
            for instance in instances:
                best_view = instance.get_best_view()
                plt.imshow(best_view.get_image())
                plt.axis("off")
                plt.show()

        t6 = timeit.default_timer()

        if self.robot._rerun and self.update_rerun_every_time:
            self.update_rerun()

        t7 = timeit.default_timer()
        if self.debug_update_timing:
            print("Update timing:")
            print("Time to get observation:", t1 - t0, "seconds, % =", (t1 - t0) / (t7 - t0))
            print("Time to predict:", t2 - t1, "seconds, % =", (t2 - t1) / (t7 - t0))
            print("Time to add obs:", t3 - t2, "seconds, % =", (t3 - t2) / (t7 - t0))
            print("Time to update scene graph:", t4 - t3, "seconds, % =", (t4 - t3) / (t7 - t0))
            print("Time to get 2d map:", t5 - t4, "seconds, % =", (t5 - t4) / (t7 - t0))
            print("Time to debug instances:", t6 - t5, "seconds, % =", (t6 - t5) / (t7 - t0))
            print("Time to update rerun:", t7 - t6, "seconds, % =", (t7 - t6) / (t7 - t0))

    def update_rerun(self):
        """Update the rerun server with the latest observations."""
        if self.robot._rerun:
            self.robot._rerun.update_voxel_map(self.space)
            if self.use_scene_graph:
                self.robot._rerun.update_scene_graph(self.scene_graph, self.semantic_sensor)

        else:
            logger.error("No rerun server available!")

    def _update_scene_graph(self):
        """Update the scene graph with the latest observations."""
        if self.scene_graph is None:
            self.scene_graph = SceneGraph(self.parameters, self.get_voxel_map().get_instances())
        else:
            self.scene_graph.update(self.get_voxel_map().get_instances())
        # For debugging - TODO delete this code
        self.scene_graph.get_relationships(debug=False)
        # self.robot._rerun.update_scene_graph(self.scene_graph, self.semantic_sensor)

    def get_scene_graph(self) -> SceneGraph:
        """Return scene graph, such as it is."""
        self._update_scene_graph()
        return self.scene_graph

    @property
    def manipulation_radius(self) -> float:
        """Return the manipulation radius"""
        return self._manipulation_radius

    def plan_to_instance_for_manipulation(
        self,
        instance: Union[Instance, int],
        start: np.ndarray,
        max_tries: int = 100,
        verbose: bool = True,
        use_cache: bool = False,
    ) -> PlanResult:
        """Move to a specific instance. Goes until a motion plan is found. This function is specifically for manipulation tasks: it plans to a rotation that's rotated 90 degrees from the default.

        Args:
            instance(Instance): an object in the world
            start(np.ndarray): the start position
            max_tries(int): the maximum number of tries to find a plan
            verbose(bool): extra info is printed
            use_cache(bool): whether to use cached plans

        Returns:
            PlanResult: the result of the motion planner
        """

        if isinstance(instance, int):
            _instance = self.get_voxel_map().get_instance(instance)
        else:
            _instance = instance

        return self.plan_to_instance(
            _instance,
            start=start,
            rotation_offset=np.pi / 2,
            radius_m=self._manipulation_radius,
            max_tries=max_tries,
            verbose=verbose,
            use_cache=use_cache,
        )

    def within_reach_of(
        self, instance: Instance, start: Optional[np.ndarray] = None, verbose: bool = False
    ) -> bool:
        """Check if the instance is within manipulation range.

        Args:
            instance(Instance): an object in the world
            start(np.ndarray): the start position
            verbose(bool): extra info is printed

        Returns:
            bool: whether the instance is within manipulation range
        """

        start = start if start is not None else self.robot.get_base_pose()
        if isinstance(start, np.ndarray):
            start = torch.tensor(start, device=self.get_voxel_map().device)
        object_xyz = instance.get_center()
        if np.linalg.norm(start[:2] - object_xyz[:2]) < self._manipulation_radius:
            return True
        if (
            ((instance.point_cloud[:, :2] - start[:2]).norm(dim=-1) < self._manipulation_radius)
            .any()
            .item()
        ):
            return True
        return False

    def plan_to_instance(
        self,
        instance: Instance,
        start: np.ndarray,
        verbose: bool = False,
        max_tries: int = 10,
        radius_m: float = 0.5,
        rotation_offset: float = 0.0,
        use_cache: bool = False,
    ) -> PlanResult:
        """Move to a specific instance. Goes until a motion plan is found.

        Args:
            instance(Instance): an object in the world
            verbose(bool): extra info is printed
            instance_ind(int): if >= 0 we will try to use this to retrieve stored plans
            rotation_offset(float): added to rotation of goal to change final relative orientation
        """

        instance_id = instance.global_id

        if self._realtime_updates:
            if use_cache:
                logger.warning("Cannot use cache with real-time updates")
            use_cache = False

        res = None
        if verbose:
            for j, view in enumerate(instance.instance_views):
                print(f"- instance {instance_id} view {j} at {view.cam_to_world}")

<<<<<<< HEAD
        start_is_valid = self.space.is_valid(start, verbose=False)
=======
        with self._map_lock:
            start_is_valid = self.space.is_valid(start, verbose=False)

>>>>>>> f7ade176
        if not start_is_valid:
            return PlanResult(success=False, reason="invalid start state")

        # plan to the sampled goal
        has_plan = False
        if use_cache and instance_id >= 0 and instance_id in self._cached_plans:
            res = self._cached_plans[instance_id]
            has_plan = res.success
            if verbose:
                for j, view in enumerate(instance.instance_views):
                    print(f"- instance {instance_id} view {j} at {view.cam_to_world}")

        # Plan to the instance
        if not has_plan:
            print(
                "planning to instance: ",
                instance_id,
                "max_tries: ",
                max_tries,
                "radius: ",
                radius_m,
                "rotation_offset: ",
                rotation_offset,
            )
            # Call planner
            res = self.plan_to_bounds(
                instance.bounds,
                start,
                verbose,
                max_tries,
                radius_m,
                rotation_offset=rotation_offset,
            )
            if instance_id >= 0:
                self._cached_plans[instance_id] = res

        # Finally, return plan result
        return res

    def plan_to_bounds(
        self,
        bounds: np.ndarray,
        start: np.ndarray,
        verbose: bool = False,
        max_tries: int = 10,
        radius_m: float = 0.5,
        rotation_offset: float = 0.0,
    ) -> PlanResult:
        """Move to be near a bounding box in the world. Goes until a motion plan is found or max_tries is reached.

        Parameters:
            bounds(np.ndarray): the bounding box to move to
            start(np.ndarray): the start position
            verbose(bool): extra info is printed
            max_tries(int): the maximum number of tries to find a plan

        Returns:
            PlanResult: the result of the motion planner
        """

        mask = self.get_voxel_map().mask_from_bounds(bounds)
        try_count = 0
        res = None
        start_is_valid = self.space.is_valid(start, verbose=False)

        conservative_sampling = True
        # We will sample conservatively, staying away from obstacles and the edges of explored space -- at least at first.
        for goal in self.space.sample_near_mask(
            mask,
            radius_m=radius_m,
            conservative=conservative_sampling,
            rotation_offset=rotation_offset,
        ):
            goal = goal.cpu().numpy()
            if verbose:
                print("       Start:", start)
                print("Sampled Goal:", goal)
            show_goal = np.zeros(3)
            show_goal[:2] = goal[:2]
            goal_is_valid = self.space.is_valid(goal, verbose=False)
            if verbose:
                print("Start is valid:", start_is_valid)
                print(" Goal is valid:", goal_is_valid)
            if not goal_is_valid:
                if verbose:
                    print(" -> resample goal.")
                continue

            res = self.planner.plan(start, goal, verbose=False)
            if verbose:
                print("Found plan:", res.success)
            try_count += 1
            if res.success or try_count > max_tries:
                break

        # Planning failed
        if res is None:
            return PlanResult(success=False, reason="no valid plans found")
        return res

    def move_to_instance(self, instance: Instance, max_try_per_instance=10) -> bool:
        """Move to a specific instance. Goes until a motion plan is found.

        Args:
            instance(Instance): an object in the world
            max_try_per_instance(int): number of tries to move to the instance

        Returns:
            bool: whether the robot went to the instance
        """

        print("Moving to instance...")

        # Get the start position
        start = self.robot.get_base_pose()

        # Try to move to the instance
        # We will plan multiple times to see if we can get there
        for i in range(max_try_per_instance):
            res = self.plan_to_instance(instance, start, verbose=True)
            print("Plan result:", res.success)
            if res is not None and res.success:
                for i, pt in enumerate(res.trajectory):
                    print("-", i, pt.state)

                # Follow the planned trajectory
                print("Executing trajectory...")
                self.robot.execute_trajectory(
                    [pt.state for pt in res.trajectory],
                    pos_err_threshold=self.pos_err_threshold,
                    rot_err_threshold=self.rot_err_threshold,
                )

                # Check if the robot is stuck or if anything went wrong during motion execution
                # return self.robot.last_motion_failed() # TODO (hello-atharva): Fix this. This is not implemented
                return True
        return False

    def recover_from_invalid_start(self, verbose: bool = True) -> bool:
        """Try to recover from an invalid start state.

        Returns:
            bool: whether the robot recovered from the invalid start state
        """

        print("Recovering from invalid start state...")

        # Get current invalid pose
        start = self.robot.get_base_pose()

        for step_i in range(5, 100, 5):
            step = step_i / 100.0

            # Apply relative transformation to XYT
            forward = np.array([-1 * step, 0, 0])
            backward = np.array([step, 0, 0])

            xyt_goal_forward = xyt_base_to_global(forward, start)
            xyt_goal_backward = xyt_base_to_global(backward, start)

            # Is this valid?
            logger.warning(f"Trying to recover with step of {step}...")
            if self.space.is_valid(xyt_goal_backward, verbose=True):
                logger.warning("Trying to move backwards...")
                # Compute the position forward or backward from the robot
                self.robot.move_base_to(xyt_goal_backward, relative=False)
                break
            elif self.space.is_valid(xyt_goal_forward, verbose=True):
                logger.warning("Trying to move forward...")
                # Compute the position forward or backward from the robot
                self.robot.move_base_to(xyt_goal_forward, relative=False)
                break
            else:
                logger.warning(f"Could not recover from invalid start state with step of {step}!")

        # Get the current position in case we are still invalid
        start = self.robot.get_base_pose()
        start_is_valid = self.space.is_valid(start, verbose=True)

        if not start_is_valid:
            logger.warning("Tried and failed to recover from invalid start state!")
            return False
        return start_is_valid

    def move_to_any_instance(
        self, matches: List[Tuple[int, Instance]], max_try_per_instance=10, verbose: bool = False
    ) -> bool:
        """Check instances and find one we can move to"""
        self.current_state = "NAV_TO_INSTANCE"
        self.robot.move_to_nav_posture()
        start = self.robot.get_base_pose()
        start_is_valid = self.space.is_valid(start, verbose=True)
        start_is_valid_retries = 5
        while not start_is_valid and start_is_valid_retries > 0:
            if verbose:
                print(f"Start {start} is not valid. Either back up a bit or go forward.")
            ok = self.recover_from_invalid_start()
            start_is_valid_retries -= 1
            start_is_valid = ok

        res = None

        # Just terminate here - motion planning issues apparently!
        if not start_is_valid:
            return False
            # TODO: fix this
            # raise RuntimeError("Invalid start state!")

        # Find and move to one of these
        for i, match in matches:
            tries = 0
            while tries <= max_try_per_instance:
                print("Checking instance", i)
                # TODO: this is a bad name for this variable
                res = self.plan_to_instance(match, start)
                tries += 1
                if res is not None and res.success:
                    break
                else:
                    # TODO: remove debug code
                    print("-> could not plan to instance", i)
                    if i not in self._object_attempts:
                        self._object_attempts[i] = 1
                    else:
                        self._object_attempts[i] += 1

                    print("no plan found, explore more")
                    self.run_exploration(
                        manual_wait=False,
                        explore_iter=10,
                        task_goal=None,
                        go_home_at_end=False,
                    )
            if res is not None and res.success:
                break

        if res is not None and res.success:
            # Now move to this location
            print("Full plan to object:")
            for i, pt in enumerate(res.trajectory):
                print("-", i, pt.state)
            self.robot.execute_trajectory(
                [pt.state for pt in res.trajectory],
                pos_err_threshold=self.pos_err_threshold,
                rot_err_threshold=self.rot_err_threshold,
            )

            if self.robot.last_motion_failed():
                # We have a problem!
                self.recover_from_invalid_start()

            time.sleep(1.0)
            self.robot.move_base_to([0, 0, np.pi / 2], relative=True)
            self.robot.move_to_manip_posture()
            return True

        return False

    def move_to_manip_posture(self):
        """Move the robot to manipulation posture."""
        self.robot.move_to_manip_posture()

    def move_to_nav_posture(self):
        """Move the robot to navigation posture."""
        self.robot.move_to_nav_posture()

    def print_found_classes(self, goal: Optional[str] = None):
        """Helper. print out what we have found according to detic."""
        if self.semantic_sensor is None:
            logger.warning("Tried to print classes without semantic sensor!")
            return

        instances = self.get_voxel_map().get_instances()
        if goal is not None:
            print(f"Looking for {goal}.")
        print("So far, we have found these classes:")
        for i, instance in enumerate(instances):
            oid = int(instance.category_id.item())
            name = self.semantic_sensor.get_class_name_for_id(oid)
            print(i, name, instance.score)

    def start(
        self,
        goal: Optional[str] = None,
        visualize_map_at_start: bool = False,
        can_move: bool = True,
        verbose: bool = False,
    ) -> None:

        # Call the robot's own startup hooks
        started = self.robot.start()
        if not started:
            # update here
            raise RuntimeError("Robot failed to start!")

        if can_move:
            # First, open the gripper...
            self.robot.switch_to_manipulation_mode()
            self.robot.open_gripper()

            # Tuck the arm away
            if verbose:
                print("Sending arm to home...")
            self.robot.move_to_nav_posture()
            if verbose:
                print("... done.")

        # Move the robot into navigation mode
        self.robot.switch_to_navigation_mode()
        if verbose:
            print("- Update map after switching to navigation posture")

        # Add some debugging stuff - show what 3d point clouds look like
        if visualize_map_at_start:
            if not self._realtime_updates:
                self.update(visualize_map=False)  # Append latest observations
            print("- Visualize map after updating")
            self.get_voxel_map().show(
                orig=np.zeros(3),
                xyt=self.robot.get_base_pose(),
                footprint=self.robot.get_robot_model().get_footprint(),
                instances=self.semantic_sensor is not None,
            )
            self.print_found_classes(goal)

    def get_found_instances_by_class(
        self, goal: Optional[str], threshold: int = 0, debug: bool = False
    ) -> List[Tuple[int, Instance]]:
        """Check to see if goal is in our instance memory or not. Return a list of everything with the correct class.

        Parameters:
            goal(str): optional name of the object we want to find
            threshold(int): number of object attempts we are allowed to do for this object
            debug(bool): print debug info

        Returns:
            instance_id(int): a unique int identifying this instance
            instance(Instance): information about a particular object we believe exists
        """
        matching_instances = []
        if goal is None:
            # No goal means no matches
            return []
        instances = self.get_voxel_map().get_instances()
        for i, instance in enumerate(instances):
            oid = int(instance.category_id.item())
            name = self.semantic_sensor.get_class_name_for_id(oid)
            if name.lower() == goal.lower():
                matching_instances.append((i, instance))
        return self.filter_matches(matching_instances, threshold=threshold)

    def extract_symbolic_spatial_info(self, instances: List[Instance], debug=False):
        """Extract pairwise symbolic spatial relationship between instances using heurisitcs"""
        scene_graph = SceneGraph(parameters=self.parameters, instances=instances)
        return scene_graph.get_relationships()

    def get_all_reachable_instances(self, current_pose=None) -> List[Instance]:
        """get all reachable instances with their ids and cache the motion plans.

        Parameters:
            current_pose(np.ndarray): the current pose of the robot

        Returns:
            reachable_matches: list of instances that are reachable from the current pose
        """
        reachable_matches = []
        start = self.robot.get_base_pose() if current_pose is None else current_pose
        for i, instance in enumerate(self.get_voxel_map().get_instances()):
            if i not in self._cached_plans.keys():
                res = self.plan_to_instance(instance, start)
                self._cached_plans[i] = res
            else:
                res = self._cached_plans[i]
            if res.success:
                reachable_matches.append(instance)
        return reachable_matches

    def get_ranked_instances(
        self, goal: str, threshold: int = 0, debug: bool = False
    ) -> List[Tuple[float, int, Instance]]:
        """Get instances and rank them by similarity to the goal, using our encoder, whatever that is.

        Parameters:
            goal(str): optional name of the object we want to find
            threshold(int): number of object attempts we are allowed to do for this object
            debug(bool): print debug info

        Returns:
            ranked_matches: list of tuples with three members:
            score(float): a similarity score between the goal and this instance
            instance_id(int): a unique int identifying this instance
            instance(Instance): information about a particular object detection
        """
        instances = self.get_voxel_map().get_instances()
        goal_emb = self.encode_text(goal)
        ranked_matches = []
        for i, instance in enumerate(instances):
            img_emb = instance.get_image_embedding(
                aggregation_method="mean", normalize=self.normalize_embeddings
            ).to(goal_emb.device)
            score = torch.matmul(goal_emb, img_emb.T).item()
            ranked_matches.append((score, i, instance))
        ranked_matches.sort(reverse=True)
        return ranked_matches

    def get_reachable_instances_by_class(
        self, goal: Optional[str], threshold: int = 0, debug: bool = False
    ) -> List[Instance]:
        """See if we can reach dilated object masks for different objects.

        Parameters:
            goal(str): optional name of the object we want to find
            threshold(int): number of object attempts we are allowed to do for this object
            debug(bool): print debug info

        Returns list of tuples with two members:
            instance_id(int): a unique int identifying this instance
            instance(Instance): information about a particular object we believe exists
        """
        matches = self.get_found_instances_by_class(goal=goal, threshold=threshold, debug=debug)
        reachable_matches = []
        self._cached_plans = {}
        start = self.robot.get_base_pose()
        for i, instance in matches:
            # compute its mask
            # see if this mask's area is explored and reachable from the current robot
            if self.guarantee_instance_is_reachable:
                res = self.plan_to_instance(instance, start)
                self._cached_plans[i] = res
                if res.success:
                    reachable_matches.append(instance)
            else:
                reachable_matches.append(instance)
        return reachable_matches

    def filter_matches(
        self, matches: List[Tuple[int, Instance]], threshold: int = 1
    ) -> List[Tuple[int, Instance]]:
        """return only things we have not tried {threshold} times.

        Parameters:
            matches: list of tuples with two members:
                instance_id(int): a unique int identifying this instance
                instance(Instance): information about a particular object we believe exists
            threshold(int): number of object attempts we are allowed to do for this object

        Returns:
            filtered_matches: list of tuples with two members:
                instance_id(int): a unique int identifying this instance
                instance(Instance): information about a particular object we believe exists
        """
        filtered_matches = []
        for i, instance in matches:
            if i not in self._object_attempts or self._object_attempts[i] < threshold:
                filtered_matches.append((i, instance))
        return filtered_matches

    def go_home(self):
        """Simple helper function to send the robot home safely after a trial. This will use the current map and motion plan all the way there. This is a blocking call, so it will return when the robot is at home.

        If the robot is not able to plan to home, it will print a message and return without moving the robot.

        If the start state is invalid, it will try to recover from the invalid start state before planning to home. If it fails to recover, it will print a message and return without moving the robot.
        """
        print("Go back to (0, 0, 0) to finish...")
        print("- change posture and switch to navigation mode")
        self.current_state = "NAV_TO_HOME"
        self.robot.move_to_nav_posture()

        print("- try to motion plan there")
        start = self.robot.get_base_pose()
        goal = np.array([0, 0, 0])
        print(f"- Current pose is valid: {self.space.is_valid(self.robot.get_base_pose())}")
        print(f"-   start pose is valid: {self.space.is_valid(start)}")
        print(f"-    goal pose is valid: {self.space.is_valid(goal)}")

        # If the start is invalid, try to recover
        if not self.space.is_valid(start):
            print("Start is not valid. Trying to recover...")
            ok = self.recover_from_invalid_start()
            if not ok:
                print("Failed to recover from invalid start state!")
                return

        res = self.planner.plan(start, goal)
        # if it fails, skip; else, execute a trajectory to this position
        if res.success:
            print("- executing full plan to home!")
            self.robot.execute_trajectory([pt.state for pt in res.trajectory])
            print("Went home!")
        else:
            print("Can't go home; planning failed!")

    def choose_best_goal_instance(self, goal: str, debug: bool = False) -> Instance:
        """Choose the best instance to move to based on the goal. This is done by comparing the goal to the embeddings of the instances in the world. The instance with the highest score is returned. If debug is true, we also print out the scores for the goal and two negative examples. These examples are:
        - "the color purple"
        - "a blank white wall"

        Args:
            goal(str): the goal to move to
            debug(bool): whether to print out debug information

        Returns:
            Instance: the best instance to move to
        """
        instances = self.get_voxel_map().get_instances()
        goal_emb = self.encode_text(goal)
        if debug:
            neg1_emb = self.encode_text("the color purple")
            neg2_emb = self.encode_text("a blank white wall")
        best_instance = None
        best_score = -float("Inf")
        for instance in instances:
            if debug:
                print("# views =", len(instance.instance_views))
                print("    cls =", instance.category_id)
            # TODO: remove debug code when not needed for visualization
            # instance._show_point_cloud_open3d()
            img_emb = instance.get_image_embedding(
                aggregation_method="mean", normalize=self.normalize_embeddings
            )
            goal_score = self.compare_embeddings(goal_emb, img_emb)
            if debug:
                neg1_score = self.compare_embeddings(neg1_emb, img_emb)
                neg2_score = self.compare_embeddings(neg2_emb, img_emb)
                print("scores =", goal_score, neg1_score, neg2_score)
            if goal_score > best_score:
                best_instance = instance
                best_score = goal_score
        return best_instance

    def set_allowed_radius(self, radius: float):
        """Set the allowed radius for the robot to move to. This is used to limit the robot's movement, particularly when exploring.

        Args:
            radius(float): the radius in meters
        """
        logger.info("[Agent] Setting allowed radius to", radius, "meters.")
        self._allowed_radius = radius

        self.get_voxel_map().set_allowed_radius(radius, origin=self.robot.get_base_pose()[0:2])

    def plan_to_frontier(
        self,
        start: np.ndarray,
        manual_wait: bool = False,
        random_goals: bool = False,
        try_to_plan_iter: int = 10,
        fix_random_seed: bool = False,
        verbose: bool = False,
        push_locations_to_stack: bool = False,
    ) -> PlanResult:
        """Motion plan to a frontier location. This is a location that is on the edge of the explored space. We use the voxel grid map created by our collector to sample free space, and then use our motion planner (RRT for now) to get there. At the end, we plan back to (0,0,0).

        Args:
            start(np.ndarray): the start position
            manual_wait(bool): whether to wait for user input
            random_goals(bool): whether to sample random goals
            try_to_plan_iter(int): the number of tries to find a plan
            fix_random_seed(bool): whether to fix the random seed
            verbose(bool): extra info is printed
            push_locations_to_stack(bool): whether to push visited locations to planning stack. can help get you unstuck, maybe?

        Returns:
            PlanResult: the result of the motion planner
        """
        start_is_valid = self.space.is_valid(start, verbose=True)
        # if start is not valid move backwards a bit
        if not start_is_valid:
            if verbose:
                print("Start not valid. Try to recover.")
            ok = self.recover_from_invalid_start()
            if not ok:
                return PlanResult(False, reason="invalid start state")
        else:
            print("Planning to frontier...")

        # sample a goal
        if random_goals:
            goal = next(self.space.sample_random_frontier()).cpu().numpy()
        else:
            # Get frontier sampler
            sampler = self.space.sample_closest_frontier(
                start,
                verbose=False,
                expand_size=self._default_expand_frontier_size,
                min_dist=self._frontier_min_dist,
                step_dist=self._frontier_step_dist,
            )
            for i, goal in enumerate(sampler):
                if goal is None:
                    # No more positions to sample
                    if verbose:
                        print("No more frontiers to sample.")
                    break

                # print("Sampled Goal is:", goal.cpu().numpy())
                if self._previous_goal is not None:
                    if np.linalg.norm(goal.cpu().numpy() - self._previous_goal) < 0.1:
                        if verbose:
                            print("Same goal as last time. Skipping.")
                        self._previous_goal = goal.cpu().numpy()
                        continue
                self._previous_goal = goal.cpu().numpy()

                print("Checking if goal is valid...")
                if self.space.is_valid(goal.cpu().numpy(), verbose=True):
                    if verbose:
                        print("       Start:", start)
                        print("Sampled Goal:", goal.cpu().numpy())
                else:
                    continue

                # For debugging, we can set the random seed to 0
                if fix_random_seed:
                    np.random.seed(0)
                    random.seed(0)

                if push_locations_to_stack:
                    print("Pushing visited locations to stack...")
                    self.planner.space.push_locations_to_stack(self.get_history(reversed=True))
                # print("Planning to goal...")
                res = self.planner.plan(start, goal.cpu().numpy())
                if res.success:
                    if verbose:
                        print("Plan successful!")
                    return res
                else:
                    # print("Plan failed. Reason:", res.reason)
                    if verbose:
                        print("Plan failed. Reason:", res.reason)
        return PlanResult(False, reason="no valid plans found")

    def get_history(self, reversed: bool = False) -> List[np.ndarray]:
        """Get the history of the robot's positions."""
        history = []
        for obs in self.get_voxel_map().observations:
            history.append(obs.base_pose)
        if reversed:
            history.reverse()
        return history

    def run_exploration(
        self,
        manual_wait: bool = False,
        explore_iter: int = 3,
        try_to_plan_iter: int = 10,
        dry_run: bool = False,
        random_goals: bool = False,
        visualize: bool = False,
        task_goal: str = None,
        go_home_at_end: bool = False,
        show_goal: bool = False,
        audio_feedback: bool = False,
    ) -> Optional[List[Instance]]:
        """Go through exploration. We use the voxel_grid map created by our collector to sample free space, and then use our motion planner (RRT for now) to get there. At the end, we plan back to (0,0,0).

        Args:
            visualize(bool): true if we should do intermediate debug visualizations"""
        self.current_state = "EXPLORE"
        self.robot.move_to_nav_posture()
        all_starts = []
        all_goals: List[List] = []

        if audio_feedback:
            self.robot.say("Starting exploration!")
            time.sleep(3.0)

        # Explore some number of times
        matches = []
        no_success_explore = True
        rotated = False
        for i in range(explore_iter):
            if audio_feedback:
                self.robot.say_sync(f"Step {i + 1} of {explore_iter}")
                time.sleep(4.0)

            print("\n" * 2)
            print("-" * 20, i + 1, "/", explore_iter, "-" * 20)
            start = self.robot.get_base_pose()
            start_is_valid = self.space.is_valid(start, verbose=True)
            # if start is not valid move backwards a bit
            if not start_is_valid:
                print("Start not valid. back up a bit.")
                if audio_feedback:
                    self.robot.say_sync("Start not valid. Backing up a bit.")
                    time.sleep(4.0)

                ok = self.recover_from_invalid_start()
                if ok:
                    start = self.robot.get_base_pose()
                    start_is_valid = self.space.is_valid(start, verbose=True)
                if not start_is_valid:
                    print("Failed to recover from invalid start state!")

                    if audio_feedback:
                        self.robot.say_sync("Failed to recover from invalid start state!")
                        time.sleep(4.0)
                    break

            # Now actually plan to the frontier
            print("       Start:", start)
            self.print_found_classes(task_goal)

            if audio_feedback and self.semantic_sensor is not None:
                if len(all_goals) > 0:
                    self.robot.say_sync(
                        f"So far, I have found {len(all_goals)} object{'s' if len(all_goals) > 2 else ''}"
                    )
                else:
                    self.robot.say_sync(f"My map is currently empty")
                time.sleep(1.0)

            if audio_feedback:
                self.robot.say_sync("Looking for frontiers nearby...")
                time.sleep(1.0)

            res = self.plan_to_frontier(
                start=start, random_goals=random_goals, try_to_plan_iter=try_to_plan_iter
            )

            # if it succeeds, execute a trajectory to this position
            if res.success:
                rotated = False
                no_success_explore = False
                print("Exploration plan to frontier successful!")

                if audio_feedback:
                    self.robot.say_sync("I found a frontier to explore. Adding it as a goal.")
                    time.sleep(4.0)

                for i, pt in enumerate(res.trajectory):
                    print(i, pt.state)
                all_starts.append(start)
                all_goals.append(res.trajectory[-1].state)
                if visualize:
                    print("Showing goal location:")
                    robot_center = np.zeros(3)
                    robot_center[:2] = self.robot.get_base_pose()[:2]
                    self.get_voxel_map().show(
                        orig=robot_center,
                        xyt=res.trajectory[-1].state,
                        footprint=self.robot.get_robot_model().get_footprint(),
                        instances=self.semantic_sensor is not None,
                    )
                if not dry_run:

                    if audio_feedback:
                        self.robot.say_sync("Attempting to move to this goal.")
                        time.sleep(4.0)

                    self.robot.execute_trajectory(
                        [pt.state for pt in res.trajectory],
                        pos_err_threshold=self.pos_err_threshold,
                        rot_err_threshold=self.rot_err_threshold,
                    )

            else:
                # Try rotating in place if we can't find a decent frontier to get to
                if not rotated:
                    if audio_feedback:
                        self.robot.say("No frontier found. Trying to rotate in place.")
                    self.rotate_in_place()
                    rotated = True
                    continue

                if rotated:
                    if audio_feedback:
                        self.robot.say("No frontier found. We're done exploring!")
                    print("No where left to explore. Quitting.")
                    break

                # breakpoint()
                # if it fails, try again or just quit
                if self._retry_on_fail:
                    print("Exploration failed. Try again!")

                    if audio_feedback:
                        self.robot.say_sync("Exploration failed. Trying again.")
                        time.sleep(4.0)
                    continue
                else:
                    print("Start = ", start)
                    print("Reason = ", res.reason)
                    print("Exploration failed. Quitting!")

                    if audio_feedback:
                        self.robot.say_sync("Exploration failed. Quitting.")
                        time.sleep(4.0)
                    break

            # Append latest observations

            if audio_feedback:
                self.robot.say_sync("Recording new observations.")
                time.sleep(4.0)

            if not self._realtime_updates:
                self.update()

            # self.save_svm("", filename=f"debug_svm_{i:03d}.pkl")
            if visualize:
                # After doing everything - show where we will move to
                robot_center = np.zeros(3)
                robot_center[:2] = self.robot.get_base_pose()[:2]
                self.navigation_space.show(
                    orig=robot_center,
                    xyt=self.robot.get_base_pose(),
                    footprint=self.robot.get_robot_model().get_footprint(),
                )

            if manual_wait:
                input("... press enter ...")

            if task_goal is not None:
                matches = self.get_reachable_instances_by_class(task_goal)
                if len(matches) > 0:
                    print("!!! GOAL FOUND! Done exploration. !!!")

                    if audio_feedback:
                        self.robot.say_sync("Goal found! Done exploration.")
                        time.sleep(4.0)
                    break

        if go_home_at_end:
            self.current_state = "NAV_TO_HOME"
            # Finally - plan back to (0,0,0)
            print("Go back to (0, 0, 0) to finish...")

            if audio_feedback:
                self.robot.say_sync("Trying to go back to my initial position.")
                time.sleep(4.0)

            start = self.robot.get_base_pose()
            goal = np.array([0, 0, 0])
            self.planner.space.push_locations_to_stack(self.get_history(reversed=True))
            res = self.planner.plan(start, goal)
            # if it fails, skip; else, execute a trajectory to this position
            if res.success:
                print("Full plan to home:")

                if audio_feedback:
                    self.robot.say_sync("I found a plan to home.")
                    time.sleep(4.0)

                for i, pt in enumerate(res.trajectory):
                    print("-", i, pt.state)
                if not dry_run:
                    self.robot.execute_trajectory([pt.state for pt in res.trajectory])
            else:
                print("WARNING: planning to home failed!")

        return matches

    def show_voxel_map(self):
        """Show the voxel map in Open3D for debugging."""
        self.get_voxel_map().show(
            orig=np.zeros(3),
            xyt=self.robot.get_base_pose(),
            footprint=self.robot.get_robot_model().get_footprint(),
            instances=self.semantic_sensor is not None,
            planner_visuals=True,
        )

    def move_closed_loop(self, goal: np.ndarray, max_time: float = 10.0) -> bool:
        """Helper function which will move while also checking which position the robot reached.

        Args:
            goal(np.ndarray): the goal position
            max_time(float): the maximum time to wait for the robot to reach the goal

        Returns:
            bool: true if the robot reached the goal, false otherwise
        """
        t0 = timeit.default_timer()
        self.robot.move_to_nav_posture()
        while True:
            self.robot.move_base_to(goal, blocking=False, timeout=30.0)
            if self.robot.last_motion_failed():
                return False
            position = self.robot.get_base_pose()
            if (
                np.linalg.norm(position[:2] - goal[:2]) < 0.1
                and angle_difference(position[2], goal[2]) < 0.1
                and self.robot.at_goal()
            ):
                return True
            t1 = timeit.default_timer()
            if t1 - t0 > max_time:
                return False
            time.sleep(0.1)

    def reset(self, verbose: bool = True):
        """Reset the robot's spatial memory. This deletes the instance memory and spatial map, and clears all observations.

        Args:
            verbose(bool): print out a message to the user making sure this does not go unnoticed. Defaults to True.
        """
        if verbose:
            print(
                "[WARNING] Resetting the robot's spatial memory. Everything it knows will go away!"
            )
        with self._voxel_map_lock:
            self.voxel_map.reset()
        self.reset_object_plans()

        if self._realtime_updates:
            # Clear the observations
            with self._obs_history_lock:
                self._obs_history.clear()
                self.obs_count = 0
                self._matched_observations_poses.clear()
                self._matched_vertices_obs_count.clear()

    def save_instance_images(self, root: Union[Path, str] = ".", verbose: bool = False) -> None:
        """Save out instance images from the voxel map that we have collected while exploring."""

        if isinstance(root, str):
            root = Path(root)

        # Write out instance images
        for i, instance in enumerate(self.get_voxel_map().get_instances()):
            for j, view in enumerate(instance.instance_views):
                image = Image.fromarray(view.cropped_image.byte().cpu().numpy())
                filename = f"instance{i}_view{j}.png"
                if verbose:
                    print(f"Saving instance image {i} view {j} to {root / filename}")
                image.save(root / filename)

    # OVMM primitives
    def go_to(self, object_goal: str, **kwargs) -> bool:
        """Go to a specific object in the world."""
        # Find closest instance
        print(f"Going to {object_goal}")
        _, instance = self.get_instance_from_text(object_goal)
        instance.show_best_view(title=object_goal)

        # Move to the instance
        return self.move_to_instance(instance)

    def pick(self, object_goal: str, **kwargs) -> bool:
        """Pick up an object."""
        # Find closest instance
        instances = self.get_found_instances_by_class(object_goal)
        if len(instances) == 0:
            return False

        # Move to the instance with the highest score
        # Sort by score
        instances.sort(key=lambda x: x[1].score, reverse=True)
        instance = instances[0][1]

        # Move to the instance
        if not self.move_to_instance(instance):
            return False

        # Grasp the object
        return self.grasp_object(object_goal)

    def place(self, object_goal: str, **kwargs) -> bool:
        """Place an object."""
        # Find closest instance
        instances = self.get_found_instances_by_class(object_goal)

        if len(instances) == 0:
            return False

        # Move to the instance with the highest score
        # Sort by score
        instances.sort(key=lambda x: x[1].score, reverse=True)
        instance = instances[0][1]

        # Move to the instance
        if not self.move_to_instance(instance):
            return False

        # Place the object
        return self.place_object(object_goal)

    def say(self, msg: str):
        """Provide input either on the command line or via chat client"""
        self.tts.say_async(msg)

    def robot_say(self, msg: str):
        """Have the robot say something out loud. This will send the text over to the robot from wherever the client is running."""
        msg = msg.strip('"' + "'")
        self.robot.say(msg)

    def ask(self, msg: str) -> str:
        """Receive input from the user either via the command line or something else"""
        # if self.chat is not None:
        #  return self.chat.input(msg)
        # else:
        # TODO: support other ways of saying
        return input(msg)

    def open_cabinet(self, object_goal: str, **kwargs) -> bool:
        """Open a cabinet."""
        print("Not implemented yet.")
        return True

    def close_cabinet(self, object_goal: str, **kwargs) -> bool:
        """Close a cabinet."""
        print("Not implemented yet.")
        return True

    def wave(self, **kwargs) -> bool:
        """Wave."""
        n_waves = 3
        pitch = 0.2
        yaw_amplitude = 0.25
        roll_amplitude = 0.15
        lift_height = 1.0
        self.robot.switch_to_manipulation_mode()

        first_pose = [0.0, lift_height, 0.05, 0.0, 0.0, 0.0]

        # move to initial lift height
        first_pose[1] = lift_height
        self.robot.arm_to(first_pose, blocking=True)

        # generate poses
        wave_poses = np.zeros((n_waves * 2, 6))
        for i in range(n_waves):
            j = i * 2
            wave_poses[j] = [0.0, lift_height, 0.05, -yaw_amplitude, pitch, -roll_amplitude]
            wave_poses[j + 1] = [0.0, lift_height, 0.05, yaw_amplitude, pitch, roll_amplitude]

        # move to poses w/o blocking to make smoother motions
        for pose in wave_poses:
            self.robot.arm_to(pose, blocking=False)
            time.sleep(0.375)

        self.robot.switch_to_navigation_mode()
        return True

    def load_map(
        self,
        filename: str,
        color_weight: float = 0.5,
        debug: bool = False,
        ransac_distance_threshold: float = 0.1,
    ) -> None:
        """Load a map from a PKL file. Creates a new voxel map and loads the data from the file into this map. Then uses RANSAC to figure out where the current map and the loaded map overlap, computes a transform, and applies this transform to the loaded map to align it with the current map.

        Args:
            filename(str): the name of the file to load the map from
        """

        # Load the map from the file
        loaded_voxel_map = self._create_voxel_map(self.parameters)
        loaded_voxel_map.read_from_pickle(filename, perception=self.semantic_sensor)

        xyz1, _, _, rgb1 = loaded_voxel_map.get_pointcloud()
        xyz2, _, _, rgb2 = self.get_voxel_map().get_pointcloud()

        # tform = find_se3_transform(xyz1, xyz2, rgb1, rgb2)
        tform, fitness, inlier_rmse, num_inliers = ransac_transform(
            xyz1, xyz2, visualize=debug, distance_threshold=ransac_distance_threshold
        )
        print("------------- Loaded map ---------------")
        print("Aligning maps...")
        print("RANSAC transform from old to new map:")
        print(tform)
        print("Fitness:", fitness)
        print("Inlier RMSE:", inlier_rmse)
        print("Num inliers:", num_inliers)
        print("----------------------------------------")

        # Apply the transform to the loaded map and
        if debug:
            # for visualization
            from stretch.utils.point_cloud import show_point_cloud

            # Apply the transform to the loaded map
            xyz1 = xyz1 @ tform[:3, :3].T + tform[:3, 3]

            _xyz = np.concatenate([xyz1.cpu().numpy(), xyz2.cpu().numpy()], axis=0)
            _rgb = np.concatenate([rgb1.cpu().numpy(), rgb2.cpu().numpy() * 0.5], axis=0) / 255
            show_point_cloud(_xyz, _rgb, orig=np.zeros(3))

        # Add the loaded map to the current map
        print("Reprocessing map with new pose transform...")
        self.get_voxel_map().read_from_pickle(
            filename, perception=self.semantic_sensor, transform_pose=tform
        )
        self.get_voxel_map().show()

    def get_detections(self, **kwargs) -> List[str]:
        """Get the current detections."""
        instances = self.get_voxel_map().get_instances()

        # Consider only instances close to the robot
        robot_pose = self.robot.get_base_pose()
        close_instances = []

        for instance in instances:
            instance_pose = instance.get_best_view().cam_to_world
            distance = np.linalg.norm(robot_pose[:2] - instance_pose[:2])
            if distance < 2.0:
                close_instances.append(instance)

        close_instances_names = [
            self.semantic_sensor.get_class_name_for_id(instance.category_id)
            for instance in close_instances
        ]
        return close_instances_names

    def execute(self, plan: str) -> bool:
        """Execute a plan function given as a string."""
        try:
            exec(plan)

            return True
        except Exception as e:
            print(f"Failed to execute plan: {e}")
            return False

    def get_object_centric_world_representation(
        self,
        instance_memory,
        task: str = None,
        text_features=None,
        max_context_length=20,
        sample_strategy="clip",
        scene_graph=None,
    ) -> ObjectCentricObservations:
        """Get version that LLM can handle - convert images into torch if not already in that format. This will also clip the number of instances to the max context length.

        Args:
            instance_memory: the instance memory
            max_context_length: the maximum number of instances to consider
            sample_strategy: the strategy to use for sampling instances
            task: the task that the robot is trying to solve
            text_features: the text features
            scene_graph: the scene graph

        Returns:
            ObjectCentricObservations: a list of object-centric observations
        """

        obs = ObjectCentricObservations(object_images=[], scene_graph=scene_graph)
        candidate_objects = []
        for instance in instance_memory:
            global_id = instance.global_id
            crop = instance.get_best_view()
            features = crop.embedding
            crop = crop.cropped_image
            if isinstance(crop, np.ndarray):
                crop = torch.from_numpy(crop)
            candidate_objects.append((crop, global_id, features))

        if len(candidate_objects) >= max_context_length:
            logger.warning(
                f"\nWarning: VLMs can only handle limited size of crops -- ignoring instances using strategy: {sample_strategy}..."
            )
            if sample_strategy == "clip":
                # clip ranking
                if task:
                    print(f"clip sampling based on task: {task}")
                    device = "cuda" if torch.cuda.is_available() else "cpu"
                    image_features = []
                    for obj in candidate_objects:
                        image_features.append(obj[2])
                    image_features = torch.stack(image_features).squeeze(1).to(device)
                    similarity = (100.0 * text_features @ image_features.T).softmax(dim=-1)
                    _, indices = similarity[0].topk(len(candidate_objects))
                    sorted_objects = []
                    for k in indices:
                        sorted_objects.append(candidate_objects[k.item()])
                    candidate_objects = sorted_objects
            else:
                raise NotImplementedError

        for crop_id, obj in enumerate(
            candidate_objects[: min(max_context_length, len(candidate_objects))]
        ):
            obs.object_images.append(
                ObjectImage(crop_id=crop_id, image=obj[0].contiguous(), instance_id=obj[1])
            )
        return obs

    def get_object_centric_observations(
        self,
        show_prompts: bool = False,
        task: Optional[str] = None,
        current_pose=None,
        plan_with_reachable_instances=False,
        plan_with_scene_graph=False,
    ) -> ObjectCentricObservations:
        """Get object-centric observations for the current state of the world. This is a list of images and associated object information.

        Args:
            show_prompts(bool): whether to show prompts to the user
            task(str): the task that the robot is trying to solve
            current_pose(np.ndarray): the current pose of the robot

        Returns:
            ObjectCentricObservations: a list of object-centric observations
        """
        if plan_with_reachable_instances:
            instances = self.get_all_reachable_instances(current_pose=current_pose)
        else:
            instances = self.get_voxel_map().get_instances()

        scene_graph = None

        # Create a scene graph if needed
        if plan_with_scene_graph:
            scene_graph = self.extract_symbolic_spatial_info(instances)

        world_representation = self.get_object_centric_world_representation(
            instances,
            self.parameters.get("vlm/vlm_context_length", 20),
            self.parameters.get("vlm/sample_strategy", "clip"),
            task,
            self.encode_text(task),
            scene_graph,
        )
        return world_representation

    def create_semantic_sensor(self) -> OvmmPerception:
        """Create a semantic sensor."""

        # This is a lazy load since it can be a difficult dependency
        from stretch.perception import create_semantic_sensor

        return create_semantic_sensor(self.parameters)

    def save_map(self, filename: Optional[str] = None) -> None:
        """Save the current map to a file.

        Args:
            filename(str): the name of the file to save the map to
        """
        if filename is None or filename == "":
            filename = memory.get_path_to_saved_map()

        # Backup the saved map
        memory.backup_saved_map()

        self.get_voxel_map().write_to_pickle(filename)<|MERGE_RESOLUTION|>--- conflicted
+++ resolved
@@ -1077,13 +1077,7 @@
             for j, view in enumerate(instance.instance_views):
                 print(f"- instance {instance_id} view {j} at {view.cam_to_world}")
 
-<<<<<<< HEAD
         start_is_valid = self.space.is_valid(start, verbose=False)
-=======
-        with self._map_lock:
-            start_is_valid = self.space.is_valid(start, verbose=False)
-
->>>>>>> f7ade176
         if not start_is_valid:
             return PlanResult(success=False, reason="invalid start state")
 
