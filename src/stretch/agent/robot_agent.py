# Copyright (c) Hello Robot, Inc.
# All rights reserved.
#
# This source code is licensed under the license found in the LICENSE file in the root directory
# of this source tree.
#
# Some code may be adapted from other open-source works with their respective licenses. Original
# license information maybe found below, if so.

# Copyright (c) Meta Platforms, Inc. and affiliates.
#
# This source code is licensed under the MIT license found in the
# LICENSE file in the root directory of this source tree.
import random
import time
import timeit
from pathlib import Path
from threading import Lock, Thread
from typing import Any, Dict, List, Optional, Tuple, Union

import numpy as np
import torch
from PIL import Image

import stretch.utils.memory as memory
from stretch.audio.text_to_speech import get_text_to_speech
from stretch.core.interfaces import Observations
from stretch.core.parameters import Parameters, get_parameters
from stretch.core.robot import AbstractRobotClient
from stretch.mapping.instance import Instance
from stretch.mapping.scene_graph import SceneGraph
from stretch.mapping.voxel import SparseVoxelMap, SparseVoxelMapNavigationSpace, SparseVoxelMapProxy
from stretch.motion import ConfigurationSpace, Planner, PlanResult
from stretch.motion.algo import RRTConnect, Shortcut, SimplifyXYT
from stretch.perception.encoders import BaseImageTextEncoder, get_encoder
from stretch.perception.wrapper import OvmmPerception
from stretch.utils.geometry import angle_difference, xyt_base_to_global
from stretch.utils.logger import Logger
from stretch.utils.obj_centric import ObjectCentricObservations, ObjectImage
from stretch.utils.point_cloud import ransac_transform

logger = Logger(__name__)


class RobotAgent:
    """Basic demo code. Collects everything that we need to make this work."""

    _retry_on_fail: bool = False
    debug_update_timing: bool = False
    update_rerun_every_time: bool = True
    normalize_embeddings: bool = False

    # Default configuration file
    default_config_path = "default_planner.yaml"

    # Sleep times
    # This sleep is before starting a head sweep
    _before_head_motion_sleep_t = 0.25
    # much longer sleeps - do they fix things?
    _after_head_motion_sleep_t = 0.1

    def __init__(
        self,
        robot: AbstractRobotClient,
        parameters: Optional[Union[Parameters, Dict[str, Any]]] = None,
        semantic_sensor: Optional[OvmmPerception] = None,
        voxel_map: Optional[SparseVoxelMap] = None,
        show_instances_detected: bool = False,
        use_instance_memory: bool = False,
<<<<<<< HEAD
        enable_realtime_updates: bool = True,
=======
        create_semantic_sensor: bool = False,
        enable_realtime_updates: bool = False,
>>>>>>> 036f02b9
        obs_sub_port: int = 4450,
    ):
        self.reset_object_plans()
        if parameters is None:
            self.parameters = get_parameters(self.default_config_path)
        elif isinstance(parameters, Dict):
            self.parameters = Parameters(**parameters)
        elif isinstance(parameters, Parameters):
            self.parameters = parameters
        else:
            raise RuntimeError(f"parameters of unsupported type: {type(parameters)}")
        self.robot = robot
        self.show_instances_detected = show_instances_detected

        # Create a semantic sensor
        self.semantic_sensor = semantic_sensor

        # If the semantic sensor is not provided, we will create it from the config file
        if create_semantic_sensor:
            if self.semantic_sensor is not None:
                logger.warn(
                    "Semantic sensor is already provided, but create_semantic_sensor is set to True. Ignoring the provided semantic sensor."
                )
            # Create a semantic sensor
            self.semantic_sensor = self.create_semantic_sensor()

        self.pos_err_threshold = self.parameters["trajectory_pos_err_threshold"]
        self.rot_err_threshold = self.parameters["trajectory_rot_err_threshold"]
        self.current_state = "WAITING"
        self.encoder = get_encoder(
            self.parameters["encoder"], self.parameters.get("encoder_args", {})
        )
        self.obs_count = 0
        self.obs_history: List[Observations] = []
        self._matched_vertices_obs_count: Dict[float, int] = dict()
        self._matched_observations_poses: List[np.ndarray] = []
        self._maximum_matched_observations = self.parameters.get(
            "agent/realtime/maximum_matched_observations", 10
        )
        self._camera_pose_match_threshold = self.parameters.get(
            "agent/realtime/camera_pose_match_threshold", 0.1
        )

        self.guarantee_instance_is_reachable = self.parameters.guarantee_instance_is_reachable
        self.use_scene_graph = self.parameters["use_scene_graph"]
        self.tts = get_text_to_speech(self.parameters["tts_engine"])
        self._use_instance_memory = use_instance_memory
        self._realtime_updates = enable_realtime_updates and self.parameters.get(
            "agent/use_realtime_updates", False
        )
        if not enable_realtime_updates and self.parameters.get("agent/use_realtime_updates"):
            logger.warning(
                "Real-time updates are not enabled but the agent is configured to use them."
            )
            logger.warning("We will not be able to update the map in real-time.")

        # ==============================================
        # Update configuration
        # If true, the head will sweep on update, collecting more information.
        self._sweep_head_on_update = self.parameters.get("agent/sweep_head_on_update", False)

        # ==============================================
        # Task-level parameters
        # Grasping parameters
        self.current_receptacle: Instance = None
        self.current_object: Instance = None
        self.target_object = None
        self.target_receptacle = None
        # ==============================================

        # Parameters for feature matching and exploration
        self._is_match_threshold = parameters.get("encoder_args/feature_match_threshold", 0.05)

        # Expanding frontier - how close to frontier are we allowed to go?
        self._default_expand_frontier_size = self.parameters["motion_planner"]["frontier"][
            "default_expand_frontier_size"
        ]
        self._frontier_min_dist = self.parameters["motion_planner"]["frontier"]["min_dist"]
        self._frontier_step_dist = self.parameters["motion_planner"]["frontier"]["step_dist"]
        self._manipulation_radius = self.parameters["motion_planner"]["goals"][
            "manipulation_radius"
        ]
        self._voxel_size = self.parameters.get("voxel_size", 0.05)
        self._realtime_matching_distance = self.parameters.get(
            "agent/realtime/matching_distance", 0.5
        )
        self._realtime_temporal_threshold = self.parameters.get(
            "agent/realtime/temporal_threshold", 0.1
        )

        if voxel_map is not None:
            self.voxel_map = voxel_map
        else:
            self.voxel_map = self._create_voxel_map(self.parameters)

        self._voxel_map_lock = Lock()
        self.voxel_map_proxy = SparseVoxelMapProxy(self.voxel_map, self._voxel_map_lock)

        # Create planning space
        self.space = SparseVoxelMapNavigationSpace(
            self.get_voxel_map(),
            self.robot.get_robot_model(),
            step_size=self.parameters["motion_planner"]["step_size"],
            rotation_step_size=self.parameters["motion_planner"]["rotation_step_size"],
            dilate_frontier_size=self.parameters["motion_planner"]["frontier"][
                "dilate_frontier_size"
            ],
            dilate_obstacle_size=self.parameters["motion_planner"]["frontier"][
                "dilate_obstacle_size"
            ],
            grid=self.get_voxel_map().grid,
        )

        self.reset_object_plans()

        # Is this still running?
        self._running = True

        # Store the current scene graph computed from detected objects
        self.scene_graph = None

        # Previously sampled goal during exploration
        self._previous_goal = None

        # Create a simple motion planner
        self.planner: Planner = RRTConnect(self.space, self.space.is_valid)
        # Add shotcutting to the planner
        if self.parameters.get("motion_planner/shortcut_plans", False):
            self.planner = Shortcut(
                self.planner, self.parameters.get("motion_planner/shortcut_iter", 100)
            )
        # Add motion planner simplification
        if self.parameters.get("motion_planner/simplify_plans", False):
            self.planner = SimplifyXYT(
                self.planner,
                min_step=self.parameters["motion_planner"]["simplify"]["min_step"],
                max_step=self.parameters["motion_planner"]["simplify"]["max_step"],
                num_steps=self.parameters["motion_planner"]["simplify"]["num_steps"],
                min_angle=self.parameters["motion_planner"]["simplify"]["min_angle"],
            )

        self._start_threads()

    def _start_threads(self):
        """Create threads and locks for real-time updates."""

        # Track if we are still running
        self._running = True

        # Locks
        self._robot_lock = Lock()
        self._obs_history_lock = Lock()
        self._map_lock = Lock()

        if self._realtime_updates:
            logger.alert("Using real-time updates!")

            # Map updates
            self._update_map_thread = Thread(target=self.update_map_loop)
            self._update_map_thread.start()

            # Prune old observations
            self._prune_old_observations_thread = Thread(target=self.prune_old_observations_loop)
            self._prune_old_observations_thread.start()

            # Match pose graph
            self._match_pose_graph_thread = Thread(target=self.match_pose_graph_loop)
            self._match_pose_graph_thread.start()

            # Get observations thread
            self._get_observations_thread = Thread(target=self.get_observations_loop)
            self._get_observations_thread.start()
        else:
            self._update_map_thread = None
            self._get_observations_thread = None

    def get_robot(self) -> AbstractRobotClient:
        """Return the robot in use by this model"""
        return self.robot

    def get_voxel_map(self) -> SparseVoxelMapProxy:
        """Return the voxel map in use by this model"""
        return self.voxel_map_proxy

    def __del__(self):
        """Destructor. Clean up threads."""
        self._running = False
        # if self._update_map_thread is not None and self._update_map_thread.is_alive():
        #    self._update_map_thread.join()

    def _create_voxel_map(self, parameters: Parameters) -> SparseVoxelMap:
        """Create a voxel map from parameters.

        Args:
            parameters(Parameters): the parameters for the voxel map

        Returns:
            SparseVoxelMap: the voxel map
        """
        return SparseVoxelMap.from_parameters(
            parameters,
            self.encoder,
            voxel_size=self._voxel_size,
            use_instance_memory=self._use_instance_memory or self.semantic_sensor is not None,
        )

    @property
    def feature_match_threshold(self) -> float:
        """Return the feature match threshold"""
        return self._is_match_threshold

    @property
    def voxel_size(self) -> float:
        """Return the voxel size in meters"""
        return self._voxel_size

    def reset_object_plans(self):
        """Clear stored object planning information."""

        # Dictionary storing attempts to visit each object
        self._object_attempts: Dict[int, int] = {}
        self._cached_plans: Dict[int, PlanResult] = {}

        # Objects that cannot be reached
        self.unreachable_instances = set()

    def set_instance_as_unreachable(self, instance: Union[int, Instance]) -> None:
        """Mark an instance as unreachable.

        Args:
            instance(Union[int, Instance]): the instance to mark as unreachable
        """
        if isinstance(instance, Instance):
            instance_id = instance.id
        elif isinstance(instance, int):
            instance_id = instance
        else:
            raise ValueError("Instance must be an Instance object or an int")
        self.unreachable_instances.add(instance_id)

    def is_instance_unreachable(self, instance: Union[int, Instance]) -> bool:
        """Check if an instance is unreachable.

        Args:
            instance(Union[int, Instance]): the instance to check
        """
        if isinstance(instance, Instance):
            instance_id = instance.id
        elif isinstance(instance, int):
            instance_id = instance
        else:
            raise ValueError("Instance must be an Instance object or an int")
        return instance_id in self.unreachable_instances

    def get_encoder(self) -> BaseImageTextEncoder:
        """Return the encoder in use by this model"""
        return self.encoder

    def encode_text(self, text: str) -> torch.Tensor:
        """Encode text using the encoder"""
        return self.encoder.encode_text(text)

    def encode_image(self, image: Union[np.ndarray, torch.Tensor]) -> torch.Tensor:
        """Encode image using the encoder"""
        return self.encoder.encode_image(image)

    def compare_features(self, feature1: torch.Tensor, feature2: torch.Tensor) -> float:
        """Compare two feature vectors using the encoder"""
        return self.encoder.compute_score(feature1, feature2)

    def get_instance_from_text(
        self,
        text_query: str,
        aggregation_method: str = "mean",
        normalize: bool = False,
        verbose: bool = True,
    ) -> Optional[tuple]:
        """Get the instance that best matches the text query.

        Args:
            text_query(str): the text query
            aggregation_method(str): how to aggregate the embeddings. Should be one of (max, mean).
            normalize(bool): whether to normalize the embeddings
            verbose(bool): whether to print debug info

        Returns:
            activation(float): the cosine similarity between the text query and the instance embedding
            instance(Instance): the instance that best matches the text query
        """
        if self.semantic_sensor is None:
            return None
        assert aggregation_method in [
            "max",
            "mean",
        ], f"Invalid aggregation method {aggregation_method}"
        encoded_text = self.encode_text(text_query).to(self.get_voxel_map().map_2d_device)
        best_instance = None
        best_activation = -1.0
        print("--- Searching for instance ---")
        for instance in self.get_voxel_map().get_instances():
            ins = instance.get_instance_id()
            emb = instance.get_image_embedding(
                aggregation_method=aggregation_method, normalize=normalize
            )
            activation = self.encoder.compute_score(emb, encoded_text)
            if activation.item() > best_activation:
                best_activation = activation.item()
                best_instance = instance
                if verbose:
                    print(
                        f" - Instance {ins} has activation {activation.item()} > {best_activation}"
                    )
            elif verbose:
                print(f" - Instance {ins} has activation {activation.item()}")
        return best_activation, best_instance

    def get_instances(self) -> List[Instance]:
        """Return all instances in the voxel map."""
        return self.get_voxel_map().get_instances()

    def get_instances_from_text(
        self,
        text_query: str,
        aggregation_method: str = "mean",
        normalize: bool = False,
        verbose: bool = True,
        threshold: float = 0.05,
    ) -> Optional[Tuple[List[float], List[Instance]]]:
        """Get all instances that match the text query.

        Args:
            text_query(str): the text query
            aggregation_method(str): how to aggregate the embeddings. Should be one of (max, mean).
            normalize(bool): whether to normalize the embeddings
            verbose(bool): whether to print debug info
            threshold(float): the minimum cosine similarity between the text query and the instance embedding

        Returns:
            matches: a list of tuples with two members:
                activation(float): the cosine similarity between the text query and the instance embedding
                instance(Instance): the instance that best matches the text query
        """
        if self.semantic_sensor is None:
            return None
        assert aggregation_method in [
            "max",
            "mean",
        ], f"Invalid aggregation method {aggregation_method}"
        activations = []
        matches = []
        # Encode the text query and move it to the same device as the instance embeddings
        encoded_text = self.encode_text(text_query).to(self.get_voxel_map().map_2d_device)
        # Compute the cosine similarity between the text query and each instance embedding
        for instance in self.get_voxel_map().get_instances():
            ins = instance.get_instance_id()
            emb = instance.get_image_embedding(
                aggregation_method=aggregation_method, normalize=normalize
            )

            # TODO: this is hacky - should probably just not support other encoders this way
            # if hasattr(self.encoder, "classify"):
            #    prob = self.encoder.classify(instance.get_best_view().get_image(), text_query)
            #    activation = prob
            # else:
            activation = self.encoder.compute_score(emb, encoded_text)

            # Add the instance to the list of matches if the cosine similarity is above the threshold
            if activation.item() > threshold:
                activations.append(activation.item())
                matches.append(instance)
                if verbose:
                    print(f" - Instance {ins} has activation {activation.item()} > {threshold}")
            elif verbose:
                print(
                    f" - Skipped instance {ins} with activation {activation.item()} < {threshold}"
                )
        return activations, matches

    def get_navigation_space(self) -> ConfigurationSpace:
        """Returns reference to the navigation space."""
        return self.space

    @property
    def navigation_space(self) -> ConfigurationSpace:
        """Returns reference to the navigation space."""
        return self.space

    def place_object(self, object_goal: Optional[str] = None, **kwargs) -> bool:
        """Try to place an object."""
        if not self.robot.in_manipulation_mode():
            self.robot.switch_to_manipulation_mode()
        if self.grasp_client is None:
            logger.warn("Tried to place without providing a grasp client.")
            return False
        return self.grasp_client.try_placing(object_goal=object_goal, **kwargs)

    def grasp_object(self, object_goal: Optional[str] = None, **kwargs) -> bool:
        """Try to grasp a potentially specified object."""
        # Put the robot in manipulation mode
        if not self.robot.in_manipulation_mode():
            self.robot.switch_to_manipulation_mode()
        if self.grasp_client is None:
            logger.warn("Tried to grasp without providing a grasp client.")
            return False
        return self.grasp_client.try_grasping(object_goal=object_goal, **kwargs)

    def rotate_in_place(
        self,
        steps: Optional[int] = -1,
        visualize: bool = False,
        verbose: bool = False,
        full_sweep: bool = True,
        audio_feedback: bool = False,
    ) -> bool:
        """Simple helper function to make the robot rotate in place. Do a 360 degree turn to get some observations (this helps debug the robot and create a nice map).

        Args:
            steps(int): number of steps to rotate (each step is 360 degrees / steps). If steps <= 0, use the default number of steps from the parameters.
            visualize(bool): show the map as we rotate. Default is False.

        Returns:
            executed(bool): false if we did not actually do any rotations"""
        logger.info("Rotate in place")
        if audio_feedback:
            self.robot.say_sync("Rotating in place")
        if steps is None or steps <= 0:
            # Read the number of steps from the parameters
            if self._realtime_updates:
                steps = self.parameters["agent"]["realtime_rotation_steps"]
                logger.info(f"Using real-time rotation steps: {steps}")
            else:
                steps = self.parameters["agent"]["in_place_rotation_steps"]

        step_size = 2 * np.pi / steps
        i = 0
        x, y, theta = self.robot.get_base_pose()
        if verbose:
            print(f"==== ROTATE IN PLACE at {x}, {y} ====")

        if full_sweep:
            steps += 1
        while i < steps:
            t0 = timeit.default_timer()
            self.robot.move_base_to(
                [x, y, theta + (i * step_size)],
                relative=False,
                blocking=True,
                verbose=verbose,
            )
            t1 = timeit.default_timer()

            if self.robot.last_motion_failed():
                # We have a problem!
                raise RuntimeError("Robot is stuck!")
            else:
                i += 1

            # Add an observation after the move
            if verbose:
                print(" - Navigation took", t1 - t0, "seconds")
                print(f"---- UPDATE {i+1} at {x}, {y}----")
            t0 = timeit.default_timer()
            if not self._realtime_updates:
                self.update()
            t1 = timeit.default_timer()
            if verbose:
                print("Update took", t1 - t0, "seconds")

            if visualize:
                self.get_voxel_map().show(
                    orig=np.zeros(3),
                    xyt=self.robot.get_base_pose(),
                    footprint=self.robot.get_robot_model().get_footprint(),
                    instances=self.semantic_sensor is not None,
                )

        return True

    def get_command(self):
        """Get a command from config file or from user input if not specified."""
        task = self.parameters.get("task").get("command")
        if task is not None and len(task) > 0:
            return task
        else:
            return self.ask("Please type any task you want the robot to do: ")

    def show_map(self) -> None:
        """Helper function to visualize the 3d map as it stands right now."""
        self.get_voxel_map().show(
            orig=np.zeros(3),
            xyt=self.robot.get_base_pose(),
            footprint=self.robot.get_robot_model().get_footprint(),
            instances=self.semantic_sensor is not None,
        )

    def is_running(self) -> bool:
        """Return whether the robot agent is still running."""
        return self._running and self.robot.running

    def get_observations_loop(self) -> None:
        """Threaded function that gets observations in real-time. This is useful for when we are processing real-time updates."""
        while self.robot.running and self._running:
            obs = None
            t0 = timeit.default_timer()

            self._obs_history_lock.acquire()

            while obs is None:
                obs = self.robot.get_observation()
                # obs = self.sub_socket.recv_pyobj()
                # print(obs)
                if obs is None:
                    continue

                # obs = Observations.from_dict(obs)

                if (len(self.obs_history) > 0) and (
                    obs.lidar_timestamp == self.obs_history[-1].lidar_timestamp
                ):
                    obs = None
                t1 = timeit.default_timer()
                if t1 - t0 > 10:
                    logger.error("Failed to get observation")
                    break

                # Add a delay to make sure we don't get too many observations
                time.sleep(0.05)

            # t1 = timeit.default_timer()
            if obs is not None:
                self.obs_history.append(obs)
                self.obs_count += 1
            self._obs_history_lock.release()
            time.sleep(0.1)

    def stop_realtime_updates(self):
        """Stop the update threads."""
        self._running = False

    def should_drop_observation(self, obs: Observations, pose_graph_timestamp: int) -> bool:
        """Check if we should drop an observation."""
        if pose_graph_timestamp in self._matched_vertices_obs_count:
            if (
                self._matched_vertices_obs_count[pose_graph_timestamp]
                > self._maximum_matched_observations
            ):
                return True

        # Check if there are any observations with camera poses that are too close
        if len(self._matched_observations_poses) > 0:
            poses = np.array([obs.camera_pose])
            dists = np.linalg.norm(self._matched_observations_poses - poses, axis=1)
            if np.any(dists < self._camera_pose_match_threshold):
                return True

        return False

    def update_map_with_pose_graph(self, verbose: bool = False):
        """Update our voxel map using a pose graph.
        Updates the map from pose graph. This is useful for when we are processing real-time updates."""

        self._obs_history_lock.acquire()
        t0 = timeit.default_timer()

        matched_obs = []

        for obs in self.obs_history:
            if obs.is_pose_graph_node:
                matched_obs.append(obs)

        t1 = timeit.default_timer()

        if verbose:
            print(f"Done copying matched observations. Time: {t1 - t0}")

        self._obs_history_lock.release()

        with self._voxel_map_lock:
            self.voxel_map.reset()
            added = 0
            for obs in matched_obs:
                if obs.is_pose_graph_node:
                    self.voxel_map.add_obs(obs)
                    added += 1

        t2 = timeit.default_timer()
        if verbose:
            print(f"Done updating voxel map. Time: {t2 - t1}")

        if verbose:
            print("----")
            print(f"Added {added} observations to voxel map")
            print()

        # self._obs_history_lock.release()

        robot_center = np.zeros(3)
        robot_center[:2] = self.robot.get_base_pose()[:2]

        if self.use_scene_graph:
            self._update_scene_graph()
            self.scene_graph.get_relationships()

        if len(self.get_voxel_map().observations) > 0:
            self.update_rerun()

        t3 = timeit.default_timer()
        # print(f"Done updating scene graph. Time: {t3 - t2}")

    def prune_old_observations_loop(self, verbose: bool = False):
        while True:
            self._obs_history_lock.acquire()

            # print(f"Total observation count: {len(self.obs_history)}")

            # Clear out observations that are too old and are not pose graph nodes
            if len(self.obs_history) > 1000:
                # print("Clearing out old observations")
                # Remove 10 oldest observations that are not pose graph nodes
                del_count = 0
                del_idx = 0
                while (
                    del_count < 50 and len(self.obs_history) > 0 and del_idx < len(self.obs_history)
                ):
                    # print(f"Checking obs {self.obs_history[del_idx].lidar_timestamp}. del_count: {del_count}, len: {len(self.obs_history)}, is_pose_graph_node: {self.obs_history[del_idx].is_pose_graph_node}")
                    if not self.obs_history[del_idx].is_pose_graph_node:
                        # print(f"Deleting obs {self.obs_history[del_idx].lidar_timestamp}")
                        # del self.obs_history[del_idx]

                        # Remove corresponding matched observation
                        if (
                            self.obs_history[del_idx].lidar_timestamp
                            in self._matched_vertices_obs_count
                        ):
                            self._matched_vertices_obs_count[
                                self.obs_history[del_idx].lidar_timestamp
                            ] -= 1

                        # Remove caemra pose from matched observations
                        for idx in range(len(self._matched_observations_poses)):
                            if (
                                np.linalg.norm(
                                    self._matched_observations_poses[idx]
                                    - self.obs_history[del_idx].camera_pose
                                )
                                < 0.1
                            ):
                                self._matched_observations_poses.pop(idx)
                                break

                        del self.obs_history[del_idx]
                        del_count += 1
                    else:
                        del_idx += 1

                        if del_idx >= len(self.obs_history):
                            break

            t6 = timeit.default_timer()
            # print(f"Done clearing out old observations. Time: {t6 - t5}")
            self._obs_history_lock.release()
            time.sleep(1.0)

    def match_pose_graph_loop(self, verbose: bool = False):
        while True:
            t0 = timeit.default_timer()
            self.pose_graph = self.robot.get_pose_graph()

            t1 = timeit.default_timer()

            # Update past observations based on our new pose graph
            # print("Updating past observations")
            self._obs_history_lock.acquire()
            for idx in range(len(self.obs_history)):
                lidar_timestamp = self.obs_history[idx].lidar_timestamp
                gps_past = self.obs_history[idx].gps

                for vertex in self.pose_graph:

                    if self.should_drop_observation(self.obs_history[idx], vertex[0]):
                        break

                    if abs(vertex[0] - lidar_timestamp) < self._realtime_temporal_threshold:
                        if verbose:
                            print(
                                f"Exact match found! {vertex[0]} and obs {idx}: {lidar_timestamp}"
                            )

                        self.obs_history[idx].is_pose_graph_node = True
                        self.obs_history[idx].gps = np.array([vertex[1], vertex[2]])
                        self.obs_history[idx].compass = np.array(
                            [
                                vertex[3],
                            ]
                        )

                        if verbose:
                            print(
                                f"obs gps: {self.obs_history[idx].gps}, compass: {self.obs_history[idx].compass}"
                            )

                        if (
                            self.obs_history[idx].task_observations is None
                            and self.semantic_sensor is not None
                        ):
                            self.obs_history[idx] = self.semantic_sensor.predict(
                                self.obs_history[idx]
                            )

                        if vertex[0] not in self._matched_vertices_obs_count:
                            self._matched_vertices_obs_count[vertex[0]] = 0

                        self._matched_observations_poses.append(self.obs_history[idx].camera_pose)
                        self._matched_vertices_obs_count[vertex[0]] += 1
                    # check if the gps is close to the gps of the pose graph node
                    elif (
                        np.linalg.norm(gps_past - np.array([vertex[1], vertex[2]]))
                        < self._realtime_matching_distance
                        and self.obs_history[idx].pose_graph_timestamp is None
                    ):
                        if verbose:
                            print(
                                f"Close match found! {vertex[0]} and obs {idx}: {lidar_timestamp}"
                            )

                        self.obs_history[idx].is_pose_graph_node = True
                        self.obs_history[idx].pose_graph_timestamp = vertex[0]
                        self.obs_history[idx].initial_pose_graph_gps = np.array(
                            [vertex[1], vertex[2]]
                        )
                        self.obs_history[idx].initial_pose_graph_compass = np.array(
                            [
                                vertex[3],
                            ]
                        )

                        if (
                            self.obs_history[idx].task_observations is None
                            and self.semantic_sensor is not None
                        ):
                            self.obs_history[idx] = self.semantic_sensor.predict(
                                self.obs_history[idx]
                            )

                        if vertex[0] not in self._matched_vertices_obs_count:
                            self._matched_vertices_obs_count[vertex[0]] = 0

                        self._matched_observations_poses.append(self.obs_history[idx].camera_pose)
                        self._matched_vertices_obs_count[vertex[0]] += 1

                    elif self.obs_history[idx].pose_graph_timestamp == vertex[0]:
                        # Calculate delta between old (initial pose graph) vertex gps and new vertex gps
                        delta_gps = vertex[1:3] - self.obs_history[idx].initial_pose_graph_gps
                        delta_compass = vertex[3] - self.obs_history[idx].initial_pose_graph_compass

                        # Calculate new gps and compass
                        new_gps = self.obs_history[idx].gps + delta_gps
                        new_compass = self.obs_history[idx].compass + delta_compass

                        # print(f"Updating obs {idx} with new gps: {new_gps}, compass: {new_compass}")
                        self.obs_history[idx].gps = new_gps
                        self.obs_history[idx].compass = new_compass

            t2 = timeit.default_timer()
            if verbose:
                print(f"Done updating past observations. Time: {t2- t1}")

            self._obs_history_lock.release()
            time.sleep(0.15)

    def update_map_loop(self):
        """Threaded function that updates our voxel map in real-time."""
        while self.robot.running and self._running:
            with self._robot_lock:
                self.update_map_with_pose_graph()
            time.sleep(0.5)

    def update(
        self,
        visualize_map: bool = False,
        debug_instances: bool = False,
        move_head: Optional[bool] = None,
    ):
        """Step the data collector. Get a single observation of the world. Remove bad points, such as those from too far or too near the camera. Update the 3d world representation."""
        obs = None
        t0 = timeit.default_timer()

        steps = 0
        move_head = (move_head is None and self._sweep_head_on_update) or move_head is True
        if move_head:
            self.robot.move_to_nav_posture()
            # Pause a bit first to make sure the robot is in the right posture
            time.sleep(self._before_head_motion_sleep_t)
            num_steps = 5
        else:
            num_steps = 1

        while obs is None:
            obs = self.robot.get_observation()
            t1 = timeit.default_timer()
            if t1 - t0 > 10:
                logger.error("Failed to get observation")
                break

        tilt = -1 * np.pi / 4
        for i in range(num_steps):
            if move_head:
                pan = -1 * i * np.pi / 4
                print(f"[UPDATE] Head sweep {i} at {pan}, {tilt}")
                self.robot.head_to(pan, tilt, blocking=True)
                time.sleep(self._after_head_motion_sleep_t)
                obs = self.robot.get_observation()

            t1 = timeit.default_timer()
            if self._realtime_updates:
                self._obs_history_lock.acquire()
            self.obs_history.append(obs)
            if self._realtime_updates:
                self._obs_history_lock.release()
            self.obs_count += 1
            # Optionally do this
            if self.semantic_sensor is not None:
                # Semantic prediction
                obs = self.semantic_sensor.predict(obs)

            t2 = timeit.default_timer()
            self.get_voxel_map().add_obs(obs)
            t3 = timeit.default_timer()

            if not move_head:
                break

        if move_head:
            self.robot.head_to(0, tilt, blocking=True)
            x, y, theta = self.robot.get_base_pose()
            self.get_voxel_map().delete_obstacles(
                radius=0.3, point=np.array([x, y]), min_height=self.get_voxel_map().obs_min_height
            )

        if self.use_scene_graph:
            self._update_scene_graph()
            self.scene_graph.get_relationships()

        t4 = timeit.default_timer()

        # Add observation - helper function will unpack it
        if visualize_map:
            # Now draw 2d maps to show what was happening
            self.get_voxel_map().get_2d_map(debug=True)

        t5 = timeit.default_timer()

        if debug_instances:
            # We need to load and configure matplotlib here
            # to make sure that it's set up properly.
            import matplotlib

            matplotlib.use("TkAgg")
            import matplotlib.pyplot as plt

            instances = self.get_voxel_map().get_instances()
            for instance in instances:
                best_view = instance.get_best_view()
                plt.imshow(best_view.get_image())
                plt.axis("off")
                plt.show()

        t6 = timeit.default_timer()

        if self.robot._rerun and self.update_rerun_every_time:
            self.update_rerun()

        t7 = timeit.default_timer()
        if self.debug_update_timing:
            print("Update timing:")
            print("Time to get observation:", t1 - t0, "seconds, % =", (t1 - t0) / (t7 - t0))
            print("Time to predict:", t2 - t1, "seconds, % =", (t2 - t1) / (t7 - t0))
            print("Time to add obs:", t3 - t2, "seconds, % =", (t3 - t2) / (t7 - t0))
            print("Time to update scene graph:", t4 - t3, "seconds, % =", (t4 - t3) / (t7 - t0))
            print("Time to get 2d map:", t5 - t4, "seconds, % =", (t5 - t4) / (t7 - t0))
            print("Time to debug instances:", t6 - t5, "seconds, % =", (t6 - t5) / (t7 - t0))
            print("Time to update rerun:", t7 - t6, "seconds, % =", (t7 - t6) / (t7 - t0))

    def update_rerun(self):
        """Update the rerun server with the latest observations."""
        if self.robot._rerun:
            self.robot._rerun.update_voxel_map(self.space)
            if self.use_scene_graph:
                self.robot._rerun.update_scene_graph(self.scene_graph, self.semantic_sensor)

        else:
            logger.error("No rerun server available!")

    def _update_scene_graph(self):
        """Update the scene graph with the latest observations."""
        if self.scene_graph is None:
            self.scene_graph = SceneGraph(self.parameters, self.get_voxel_map().get_instances())
        else:
            self.scene_graph.update(self.get_voxel_map().get_instances())
        # For debugging - TODO delete this code
        self.scene_graph.get_relationships(debug=False)
        # self.robot._rerun.update_scene_graph(self.scene_graph, self.semantic_sensor)

    def get_scene_graph(self) -> SceneGraph:
        """Return scene graph, such as it is."""
        self._update_scene_graph()
        return self.scene_graph

    @property
    def manipulation_radius(self) -> float:
        """Return the manipulation radius"""
        return self._manipulation_radius

    def plan_to_instance_for_manipulation(
        self,
        instance: Union[Instance, int],
        start: np.ndarray,
        max_tries: int = 100,
        verbose: bool = True,
        use_cache: bool = False,
    ) -> PlanResult:
        """Move to a specific instance. Goes until a motion plan is found. This function is specifically for manipulation tasks: it plans to a rotation that's rotated 90 degrees from the default.

        Args:
            instance(Instance): an object in the world
            start(np.ndarray): the start position
            max_tries(int): the maximum number of tries to find a plan
            verbose(bool): extra info is printed
            use_cache(bool): whether to use cached plans

        Returns:
            PlanResult: the result of the motion planner
        """

        if isinstance(instance, int):
            _instance = self.get_voxel_map().get_instance(instance)
        else:
            _instance = instance

        return self.plan_to_instance(
            _instance,
            start=start,
            rotation_offset=np.pi / 2,
            radius_m=self._manipulation_radius,
            max_tries=max_tries,
            verbose=verbose,
            use_cache=use_cache,
        )

    def within_reach_of(
        self, instance: Instance, start: Optional[np.ndarray] = None, verbose: bool = False
    ) -> bool:
        """Check if the instance is within manipulation range.

        Args:
            instance(Instance): an object in the world
            start(np.ndarray): the start position
            verbose(bool): extra info is printed

        Returns:
            bool: whether the instance is within manipulation range
        """

        start = start if start is not None else self.robot.get_base_pose()
        if isinstance(start, np.ndarray):
            start = torch.tensor(start, device=self.get_voxel_map().device)
        object_xyz = instance.get_center()
        if np.linalg.norm(start[:2] - object_xyz[:2]) < self._manipulation_radius:
            return True
        if (
            ((instance.point_cloud[:, :2] - start[:2]).norm(dim=-1) < self._manipulation_radius)
            .any()
            .item()
        ):
            return True
        return False

    def plan_to_instance(
        self,
        instance: Instance,
        start: np.ndarray,
        verbose: bool = False,
        max_tries: int = 10,
        radius_m: float = 0.5,
        rotation_offset: float = 0.0,
        use_cache: bool = False,
    ) -> PlanResult:
        """Move to a specific instance. Goes until a motion plan is found.

        Args:
            instance(Instance): an object in the world
            verbose(bool): extra info is printed
            instance_ind(int): if >= 0 we will try to use this to retrieve stored plans
            rotation_offset(float): added to rotation of goal to change final relative orientation
        """

        instance_id = instance.global_id

        if self._realtime_updates:
            if use_cache:
                logger.warning("Cannot use cache with real-time updates")
            use_cache = False

        res = None
        if verbose:
            for j, view in enumerate(instance.instance_views):
                print(f"- instance {instance_id} view {j} at {view.cam_to_world}")

        start_is_valid = self.space.is_valid(start, verbose=False)
        if not start_is_valid:
            return PlanResult(success=False, reason="invalid start state")

        # plan to the sampled goal
        has_plan = False
        if use_cache and instance_id >= 0 and instance_id in self._cached_plans:
            res = self._cached_plans[instance_id]
            has_plan = res.success
            if verbose:
                for j, view in enumerate(instance.instance_views):
                    print(f"- instance {instance_id} view {j} at {view.cam_to_world}")

        # Plan to the instance
        if not has_plan:
            print(
                "planning to instance: ",
                instance_id,
                "max_tries: ",
                max_tries,
                "radius: ",
                radius_m,
                "rotation_offset: ",
                rotation_offset,
            )
            # Call planner
            res = self.plan_to_bounds(
                instance.bounds,
                start,
                verbose,
                max_tries,
                radius_m,
                rotation_offset=rotation_offset,
            )
            if instance_id >= 0:
                self._cached_plans[instance_id] = res

        # Finally, return plan result
        return res

    def plan_to_bounds(
        self,
        bounds: np.ndarray,
        start: np.ndarray,
        verbose: bool = False,
        max_tries: int = 10,
        radius_m: float = 0.5,
        rotation_offset: float = 0.0,
    ) -> PlanResult:
        """Move to be near a bounding box in the world. Goes until a motion plan is found or max_tries is reached.

        Parameters:
            bounds(np.ndarray): the bounding box to move to
            start(np.ndarray): the start position
            verbose(bool): extra info is printed
            max_tries(int): the maximum number of tries to find a plan

        Returns:
            PlanResult: the result of the motion planner
        """

        mask = self.get_voxel_map().mask_from_bounds(bounds)
        try_count = 0
        res = None
        start_is_valid = self.space.is_valid(start, verbose=False)

        conservative_sampling = True
        # We will sample conservatively, staying away from obstacles and the edges of explored space -- at least at first.
        for goal in self.space.sample_near_mask(
            mask,
            radius_m=radius_m,
            conservative=conservative_sampling,
            rotation_offset=rotation_offset,
        ):
            goal = goal.cpu().numpy()
            if verbose:
                print("       Start:", start)
                print("Sampled Goal:", goal)
            show_goal = np.zeros(3)
            show_goal[:2] = goal[:2]
            goal_is_valid = self.space.is_valid(goal, verbose=False)
            if verbose:
                print("Start is valid:", start_is_valid)
                print(" Goal is valid:", goal_is_valid)
            if not goal_is_valid:
                if verbose:
                    print(" -> resample goal.")
                continue

            res = self.planner.plan(start, goal, verbose=False)
            if verbose:
                print("Found plan:", res.success)
            try_count += 1
            if res.success or try_count > max_tries:
                break

        # Planning failed
        if res is None:
            return PlanResult(success=False, reason="no valid plans found")
        return res

    def move_to_instance(self, instance: Instance, max_try_per_instance=10) -> bool:
        """Move to a specific instance. Goes until a motion plan is found.

        Args:
            instance(Instance): an object in the world
            max_try_per_instance(int): number of tries to move to the instance

        Returns:
            bool: whether the robot went to the instance
        """

        print("Moving to instance...")

        # Get the start position
        start = self.robot.get_base_pose()

        # Try to move to the instance
        # We will plan multiple times to see if we can get there
        for i in range(max_try_per_instance):
            res = self.plan_to_instance(instance, start, verbose=True)
            print("Plan result:", res.success)
            if res is not None and res.success:
                for i, pt in enumerate(res.trajectory):
                    print("-", i, pt.state)

                # Follow the planned trajectory
                print("Executing trajectory...")
                self.robot.execute_trajectory(
                    [pt.state for pt in res.trajectory],
                    pos_err_threshold=self.pos_err_threshold,
                    rot_err_threshold=self.rot_err_threshold,
                )

                # Check if the robot is stuck or if anything went wrong during motion execution
                # return self.robot.last_motion_failed() # TODO (hello-atharva): Fix this. This is not implemented
                return True
        return False

    def recover_from_invalid_start(self, verbose: bool = True) -> bool:
        """Try to recover from an invalid start state.

        Returns:
            bool: whether the robot recovered from the invalid start state
        """

        print("Recovering from invalid start state...")

        # Get current invalid pose
        start = self.robot.get_base_pose()

        for step_i in range(5, 100, 5):
            step = step_i / 100.0

            # Apply relative transformation to XYT
            forward = np.array([-1 * step, 0, 0])
            backward = np.array([step, 0, 0])

            xyt_goal_forward = xyt_base_to_global(forward, start)
            xyt_goal_backward = xyt_base_to_global(backward, start)

            # Is this valid?
            logger.warning(f"Trying to recover with step of {step}...")
            if self.space.is_valid(xyt_goal_backward, verbose=True):
                logger.warning("Trying to move backwards...")
                # Compute the position forward or backward from the robot
                self.robot.move_base_to(xyt_goal_backward, relative=False)
                break
            elif self.space.is_valid(xyt_goal_forward, verbose=True):
                logger.warning("Trying to move forward...")
                # Compute the position forward or backward from the robot
                self.robot.move_base_to(xyt_goal_forward, relative=False)
                break
            else:
                logger.warning(f"Could not recover from invalid start state with step of {step}!")

        # Get the current position in case we are still invalid
        start = self.robot.get_base_pose()
        start_is_valid = self.space.is_valid(start, verbose=True)

        if not start_is_valid:
            logger.warning("Tried and failed to recover from invalid start state!")
            return False
        return start_is_valid

    def move_to_any_instance(
        self, matches: List[Tuple[int, Instance]], max_try_per_instance=10, verbose: bool = False
    ) -> bool:
        """Check instances and find one we can move to"""
        self.current_state = "NAV_TO_INSTANCE"
        self.robot.move_to_nav_posture()
        start = self.robot.get_base_pose()
        start_is_valid = self.space.is_valid(start, verbose=True)
        start_is_valid_retries = 5
        while not start_is_valid and start_is_valid_retries > 0:
            if verbose:
                print(f"Start {start} is not valid. Either back up a bit or go forward.")
            ok = self.recover_from_invalid_start()
            start_is_valid_retries -= 1
            start_is_valid = ok

        res = None

        # Just terminate here - motion planning issues apparently!
        if not start_is_valid:
            return False
            # TODO: fix this
            # raise RuntimeError("Invalid start state!")

        # Find and move to one of these
        for i, match in matches:
            tries = 0
            while tries <= max_try_per_instance:
                print("Checking instance", i)
                # TODO: this is a bad name for this variable
                res = self.plan_to_instance(match, start)
                tries += 1
                if res is not None and res.success:
                    break
                else:
                    # TODO: remove debug code
                    print("-> could not plan to instance", i)
                    if i not in self._object_attempts:
                        self._object_attempts[i] = 1
                    else:
                        self._object_attempts[i] += 1

                    print("no plan found, explore more")
                    self.run_exploration(
                        manual_wait=False,
                        explore_iter=10,
                        task_goal=None,
                        go_home_at_end=False,
                    )
            if res is not None and res.success:
                break

        if res is not None and res.success:
            # Now move to this location
            print("Full plan to object:")
            for i, pt in enumerate(res.trajectory):
                print("-", i, pt.state)
            self.robot.execute_trajectory(
                [pt.state for pt in res.trajectory],
                pos_err_threshold=self.pos_err_threshold,
                rot_err_threshold=self.rot_err_threshold,
            )

            if self.robot.last_motion_failed():
                # We have a problem!
                self.recover_from_invalid_start()

            time.sleep(1.0)
            self.robot.move_base_to([0, 0, np.pi / 2], relative=True)
            self.robot.move_to_manip_posture()
            return True

        return False

    def move_to_manip_posture(self):
        """Move the robot to manipulation posture."""
        self.robot.move_to_manip_posture()

    def move_to_nav_posture(self):
        """Move the robot to navigation posture."""
        self.robot.move_to_nav_posture()

    def print_found_classes(self, goal: Optional[str] = None):
        """Helper. print out what we have found according to detic."""
        if self.semantic_sensor is None:
            logger.warning("Tried to print classes without semantic sensor!")
            return

        instances = self.get_voxel_map().get_instances()
        if goal is not None:
            print(f"Looking for {goal}.")
        print("So far, we have found these classes:")
        for i, instance in enumerate(instances):
            oid = int(instance.category_id.item())
            name = self.semantic_sensor.get_class_name_for_id(oid)
            print(i, name, instance.score)

    def start(
        self,
        goal: Optional[str] = None,
        visualize_map_at_start: bool = False,
        can_move: bool = True,
        verbose: bool = False,
    ) -> None:

        # Call the robot's own startup hooks
        started = self.robot.start()
        if not started:
            # update here
            raise RuntimeError("Robot failed to start!")

        if can_move:
            # First, open the gripper...
            self.robot.switch_to_manipulation_mode()
            self.robot.open_gripper()

            # Tuck the arm away
            if verbose:
                print("Sending arm to home...")
            self.robot.move_to_nav_posture()
            if verbose:
                print("... done.")

        # Move the robot into navigation mode
        self.robot.switch_to_navigation_mode()
        if verbose:
            print("- Update map after switching to navigation posture")

        # Add some debugging stuff - show what 3d point clouds look like
        if visualize_map_at_start:
            if not self._realtime_updates:
                self.update(visualize_map=False)  # Append latest observations
            print("- Visualize map after updating")
            self.get_voxel_map().show(
                orig=np.zeros(3),
                xyt=self.robot.get_base_pose(),
                footprint=self.robot.get_robot_model().get_footprint(),
                instances=self.semantic_sensor is not None,
            )
            self.print_found_classes(goal)

    def get_found_instances_by_class(
        self, goal: Optional[str], threshold: int = 0, debug: bool = False
    ) -> List[Tuple[int, Instance]]:
        """Check to see if goal is in our instance memory or not. Return a list of everything with the correct class.

        Parameters:
            goal(str): optional name of the object we want to find
            threshold(int): number of object attempts we are allowed to do for this object
            debug(bool): print debug info

        Returns:
            instance_id(int): a unique int identifying this instance
            instance(Instance): information about a particular object we believe exists
        """
        matching_instances = []
        if goal is None:
            # No goal means no matches
            return []
        instances = self.get_voxel_map().get_instances()
        for i, instance in enumerate(instances):
            oid = int(instance.category_id.item())
            name = self.semantic_sensor.get_class_name_for_id(oid)
            if name.lower() == goal.lower():
                matching_instances.append((i, instance))
        return self.filter_matches(matching_instances, threshold=threshold)

    def extract_symbolic_spatial_info(self, instances: List[Instance], debug=False):
        """Extract pairwise symbolic spatial relationship between instances using heurisitcs"""
        scene_graph = SceneGraph(parameters=self.parameters, instances=instances)
        return scene_graph.get_relationships()

    def get_all_reachable_instances(self, current_pose=None) -> List[Instance]:
        """get all reachable instances with their ids and cache the motion plans.

        Parameters:
            current_pose(np.ndarray): the current pose of the robot

        Returns:
            reachable_matches: list of instances that are reachable from the current pose
        """
        reachable_matches = []
        start = self.robot.get_base_pose() if current_pose is None else current_pose
        for i, instance in enumerate(self.get_voxel_map().get_instances()):
            if i not in self._cached_plans.keys():
                res = self.plan_to_instance(instance, start)
                self._cached_plans[i] = res
            else:
                res = self._cached_plans[i]
            if res.success:
                reachable_matches.append(instance)
        return reachable_matches

    def get_ranked_instances(
        self, goal: str, threshold: int = 0, debug: bool = False
    ) -> List[Tuple[float, int, Instance]]:
        """Get instances and rank them by similarity to the goal, using our encoder, whatever that is.

        Parameters:
            goal(str): optional name of the object we want to find
            threshold(int): number of object attempts we are allowed to do for this object
            debug(bool): print debug info

        Returns:
            ranked_matches: list of tuples with three members:
            score(float): a similarity score between the goal and this instance
            instance_id(int): a unique int identifying this instance
            instance(Instance): information about a particular object detection
        """
        instances = self.get_voxel_map().get_instances()
        goal_emb = self.encode_text(goal)
        ranked_matches = []
        for i, instance in enumerate(instances):
            img_emb = instance.get_image_embedding(
                aggregation_method="mean", normalize=self.normalize_embeddings
            ).to(goal_emb.device)
            score = torch.matmul(goal_emb, img_emb.T).item()
            ranked_matches.append((score, i, instance))
        ranked_matches.sort(reverse=True)
        return ranked_matches

    def get_reachable_instances_by_class(
        self, goal: Optional[str], threshold: int = 0, debug: bool = False
    ) -> List[Instance]:
        """See if we can reach dilated object masks for different objects.

        Parameters:
            goal(str): optional name of the object we want to find
            threshold(int): number of object attempts we are allowed to do for this object
            debug(bool): print debug info

        Returns list of tuples with two members:
            instance_id(int): a unique int identifying this instance
            instance(Instance): information about a particular object we believe exists
        """
        matches = self.get_found_instances_by_class(goal=goal, threshold=threshold, debug=debug)
        reachable_matches = []
        self._cached_plans = {}
        start = self.robot.get_base_pose()
        for i, instance in matches:
            # compute its mask
            # see if this mask's area is explored and reachable from the current robot
            if self.guarantee_instance_is_reachable:
                res = self.plan_to_instance(instance, start)
                self._cached_plans[i] = res
                if res.success:
                    reachable_matches.append(instance)
            else:
                reachable_matches.append(instance)
        return reachable_matches

    def filter_matches(
        self, matches: List[Tuple[int, Instance]], threshold: int = 1
    ) -> List[Tuple[int, Instance]]:
        """return only things we have not tried {threshold} times.

        Parameters:
            matches: list of tuples with two members:
                instance_id(int): a unique int identifying this instance
                instance(Instance): information about a particular object we believe exists
            threshold(int): number of object attempts we are allowed to do for this object

        Returns:
            filtered_matches: list of tuples with two members:
                instance_id(int): a unique int identifying this instance
                instance(Instance): information about a particular object we believe exists
        """
        filtered_matches = []
        for i, instance in matches:
            if i not in self._object_attempts or self._object_attempts[i] < threshold:
                filtered_matches.append((i, instance))
        return filtered_matches

    def go_home(self):
        """Simple helper function to send the robot home safely after a trial. This will use the current map and motion plan all the way there. This is a blocking call, so it will return when the robot is at home.

        If the robot is not able to plan to home, it will print a message and return without moving the robot.

        If the start state is invalid, it will try to recover from the invalid start state before planning to home. If it fails to recover, it will print a message and return without moving the robot.
        """
        print("Go back to (0, 0, 0) to finish...")
        print("- change posture and switch to navigation mode")
        self.current_state = "NAV_TO_HOME"
        self.robot.move_to_nav_posture()

        print("- try to motion plan there")
        start = self.robot.get_base_pose()
        goal = np.array([0, 0, 0])
        print(f"- Current pose is valid: {self.space.is_valid(self.robot.get_base_pose())}")
        print(f"-   start pose is valid: {self.space.is_valid(start)}")
        print(f"-    goal pose is valid: {self.space.is_valid(goal)}")

        # If the start is invalid, try to recover
        if not self.space.is_valid(start):
            print("Start is not valid. Trying to recover...")
            ok = self.recover_from_invalid_start()
            if not ok:
                print("Failed to recover from invalid start state!")
                return

        res = self.planner.plan(start, goal)
        # if it fails, skip; else, execute a trajectory to this position
        if res.success:
            print("- executing full plan to home!")
            self.robot.execute_trajectory([pt.state for pt in res.trajectory])
            print("Went home!")
        else:
            print("Can't go home; planning failed!")

    def choose_best_goal_instance(self, goal: str, debug: bool = False) -> Instance:
        """Choose the best instance to move to based on the goal. This is done by comparing the goal to the embeddings of the instances in the world. The instance with the highest score is returned. If debug is true, we also print out the scores for the goal and two negative examples. These examples are:
        - "the color purple"
        - "a blank white wall"

        Args:
            goal(str): the goal to move to
            debug(bool): whether to print out debug information

        Returns:
            Instance: the best instance to move to
        """
        instances = self.get_voxel_map().get_instances()
        goal_emb = self.encode_text(goal)
        if debug:
            neg1_emb = self.encode_text("the color purple")
            neg2_emb = self.encode_text("a blank white wall")
        best_instance = None
        best_score = -float("Inf")
        for instance in instances:
            if debug:
                print("# views =", len(instance.instance_views))
                print("    cls =", instance.category_id)
            # TODO: remove debug code when not needed for visualization
            # instance._show_point_cloud_open3d()
            img_emb = instance.get_image_embedding(
                aggregation_method="mean", normalize=self.normalize_embeddings
            )
            goal_score = self.compare_embeddings(goal_emb, img_emb)
            if debug:
                neg1_score = self.compare_embeddings(neg1_emb, img_emb)
                neg2_score = self.compare_embeddings(neg2_emb, img_emb)
                print("scores =", goal_score, neg1_score, neg2_score)
            if goal_score > best_score:
                best_instance = instance
                best_score = goal_score
        return best_instance

    def set_allowed_radius(self, radius: float):
        """Set the allowed radius for the robot to move to. This is used to limit the robot's movement, particularly when exploring.

        Args:
            radius(float): the radius in meters
        """
        logger.info("[Agent] Setting allowed radius to", radius, "meters.")
        self._allowed_radius = radius

        self.get_voxel_map().set_allowed_radius(radius, origin=self.robot.get_base_pose()[0:2])

    def plan_to_frontier(
        self,
        start: np.ndarray,
        manual_wait: bool = False,
        random_goals: bool = False,
        try_to_plan_iter: int = 10,
        fix_random_seed: bool = False,
        verbose: bool = False,
        push_locations_to_stack: bool = False,
    ) -> PlanResult:
        """Motion plan to a frontier location. This is a location that is on the edge of the explored space. We use the voxel grid map created by our collector to sample free space, and then use our motion planner (RRT for now) to get there. At the end, we plan back to (0,0,0).

        Args:
            start(np.ndarray): the start position
            manual_wait(bool): whether to wait for user input
            random_goals(bool): whether to sample random goals
            try_to_plan_iter(int): the number of tries to find a plan
            fix_random_seed(bool): whether to fix the random seed
            verbose(bool): extra info is printed
            push_locations_to_stack(bool): whether to push visited locations to planning stack. can help get you unstuck, maybe?

        Returns:
            PlanResult: the result of the motion planner
        """
        start_is_valid = self.space.is_valid(start, verbose=True)
        # if start is not valid move backwards a bit
        if not start_is_valid:
            if verbose:
                print("Start not valid. Try to recover.")
            ok = self.recover_from_invalid_start()
            if not ok:
                return PlanResult(False, reason="invalid start state")
        else:
            print("Planning to frontier...")

        # sample a goal
        if random_goals:
            goal = next(self.space.sample_random_frontier()).cpu().numpy()
        else:
            # Get frontier sampler
            sampler = self.space.sample_closest_frontier(
                start,
                verbose=False,
                expand_size=self._default_expand_frontier_size,
                min_dist=self._frontier_min_dist,
                step_dist=self._frontier_step_dist,
            )
            for i, goal in enumerate(sampler):
                if goal is None:
                    # No more positions to sample
                    if verbose:
                        print("No more frontiers to sample.")
                    break

                # print("Sampled Goal is:", goal.cpu().numpy())
                if self._previous_goal is not None:
                    if np.linalg.norm(goal.cpu().numpy() - self._previous_goal) < 0.1:
                        if verbose:
                            print("Same goal as last time. Skipping.")
                        self._previous_goal = goal.cpu().numpy()
                        continue
                self._previous_goal = goal.cpu().numpy()

                print("Checking if goal is valid...")
                if self.space.is_valid(goal.cpu().numpy(), verbose=True):
                    if verbose:
                        print("       Start:", start)
                        print("Sampled Goal:", goal.cpu().numpy())
                else:
                    continue

                # For debugging, we can set the random seed to 0
                if fix_random_seed:
                    np.random.seed(0)
                    random.seed(0)

                if push_locations_to_stack:
                    print("Pushing visited locations to stack...")
                    self.planner.space.push_locations_to_stack(self.get_history(reversed=True))
                # print("Planning to goal...")
                res = self.planner.plan(start, goal.cpu().numpy())
                if res.success:
                    if verbose:
                        print("Plan successful!")
                    return res
                else:
                    # print("Plan failed. Reason:", res.reason)
                    if verbose:
                        print("Plan failed. Reason:", res.reason)
        return PlanResult(False, reason="no valid plans found")

    def get_history(self, reversed: bool = False) -> List[np.ndarray]:
        """Get the history of the robot's positions."""
        history = []
        for obs in self.get_voxel_map().observations:
            history.append(obs.base_pose)
        if reversed:
            history.reverse()
        return history

    def run_exploration(
        self,
        manual_wait: bool = False,
        explore_iter: int = 3,
        try_to_plan_iter: int = 10,
        dry_run: bool = False,
        random_goals: bool = False,
        visualize: bool = False,
        task_goal: str = None,
        go_home_at_end: bool = False,
        show_goal: bool = False,
        audio_feedback: bool = False,
    ) -> Optional[List[Instance]]:
        """Go through exploration. We use the voxel_grid map created by our collector to sample free space, and then use our motion planner (RRT for now) to get there. At the end, we plan back to (0,0,0).

        Args:
            visualize(bool): true if we should do intermediate debug visualizations"""
        self.current_state = "EXPLORE"
        self.robot.move_to_nav_posture()
        all_starts = []
        all_goals: List[List] = []

        if audio_feedback:
            self.robot.say("Starting exploration!")
            time.sleep(3.0)

        # Explore some number of times
        matches = []
        no_success_explore = True
        rotated = False
        for i in range(explore_iter):
            if audio_feedback:
                self.robot.say_sync(f"Step {i + 1} of {explore_iter}")
                time.sleep(4.0)

            print("\n" * 2)
            print("-" * 20, i + 1, "/", explore_iter, "-" * 20)
            start = self.robot.get_base_pose()
            start_is_valid = self.space.is_valid(start, verbose=True)
            # if start is not valid move backwards a bit
            if not start_is_valid:
                print("Start not valid. back up a bit.")
                if audio_feedback:
                    self.robot.say_sync("Start not valid. Backing up a bit.")
                    time.sleep(4.0)

                ok = self.recover_from_invalid_start()
                if ok:
                    start = self.robot.get_base_pose()
                    start_is_valid = self.space.is_valid(start, verbose=True)
                if not start_is_valid:
                    print("Failed to recover from invalid start state!")

                    if audio_feedback:
                        self.robot.say_sync("Failed to recover from invalid start state!")
                        time.sleep(4.0)
                    break

            # Now actually plan to the frontier
            print("       Start:", start)
            self.print_found_classes(task_goal)

            if audio_feedback and self.semantic_sensor is not None:
                if len(all_goals) > 0:
                    self.robot.say_sync(
                        f"So far, I have found {len(all_goals)} object{'s' if len(all_goals) > 2 else ''}"
                    )
                else:
                    self.robot.say_sync(f"My map is currently empty")
                time.sleep(1.0)

            if audio_feedback:
                self.robot.say_sync("Looking for frontiers nearby...")
                time.sleep(1.0)

            res = self.plan_to_frontier(
                start=start, random_goals=random_goals, try_to_plan_iter=try_to_plan_iter
            )

            # if it succeeds, execute a trajectory to this position
            if res.success:
                rotated = False
                no_success_explore = False
                print("Exploration plan to frontier successful!")

                if audio_feedback:
                    self.robot.say_sync("I found a frontier to explore. Adding it as a goal.")
                    time.sleep(4.0)

                for i, pt in enumerate(res.trajectory):
                    print(i, pt.state)
                all_starts.append(start)
                all_goals.append(res.trajectory[-1].state)
                if visualize:
                    print("Showing goal location:")
                    robot_center = np.zeros(3)
                    robot_center[:2] = self.robot.get_base_pose()[:2]
                    self.get_voxel_map().show(
                        orig=robot_center,
                        xyt=res.trajectory[-1].state,
                        footprint=self.robot.get_robot_model().get_footprint(),
                        instances=self.semantic_sensor is not None,
                    )
                if not dry_run:

                    if audio_feedback:
                        self.robot.say_sync("Attempting to move to this goal.")
                        time.sleep(4.0)

                    self.robot.execute_trajectory(
                        [pt.state for pt in res.trajectory],
                        pos_err_threshold=self.pos_err_threshold,
                        rot_err_threshold=self.rot_err_threshold,
                    )

            else:
                # Try rotating in place if we can't find a decent frontier to get to
                if not rotated:
                    if audio_feedback:
                        self.robot.say("No frontier found. Trying to rotate in place.")
                    self.rotate_in_place()
                    rotated = True
                    continue

                if rotated:
                    if audio_feedback:
                        self.robot.say("No frontier found. We're done exploring!")
                    print("No where left to explore. Quitting.")
                    break

                # if it fails, try again or just quit
                if self._retry_on_fail:
                    print("Exploration failed. Try again!")

                    if audio_feedback:
                        self.robot.say_sync("Exploration failed. Trying again.")
                        time.sleep(4.0)
                    continue
                else:
                    print("Start = ", start)
                    print("Reason = ", res.reason)
                    print("Exploration failed. Quitting!")

                    if audio_feedback:
                        self.robot.say_sync("Exploration failed. Quitting.")
                        time.sleep(4.0)
                    break

            # Append latest observations

            if audio_feedback:
                self.robot.say_sync("Recording new observations.")
                time.sleep(4.0)

            if not self._realtime_updates:
                self.update()

            # self.save_svm("", filename=f"debug_svm_{i:03d}.pkl")
            if visualize:
                # After doing everything - show where we will move to
                robot_center = np.zeros(3)
                robot_center[:2] = self.robot.get_base_pose()[:2]
                self.navigation_space.show(
                    orig=robot_center,
                    xyt=self.robot.get_base_pose(),
                    footprint=self.robot.get_robot_model().get_footprint(),
                )

            if manual_wait:
                input("... press enter ...")

            if task_goal is not None:
                matches = self.get_reachable_instances_by_class(task_goal)
                if len(matches) > 0:
                    print("!!! GOAL FOUND! Done exploration. !!!")

                    if audio_feedback:
                        self.robot.say_sync("Goal found! Done exploration.")
                        time.sleep(4.0)
                    break

        if go_home_at_end:
            self.current_state = "NAV_TO_HOME"
            # Finally - plan back to (0,0,0)
            print("Go back to (0, 0, 0) to finish...")

            if audio_feedback:
                self.robot.say_sync("Trying to go back to my initial position.")
                time.sleep(4.0)

            start = self.robot.get_base_pose()
            goal = np.array([0, 0, 0])
            self.planner.space.push_locations_to_stack(self.get_history(reversed=True))
            res = self.planner.plan(start, goal)
            # if it fails, skip; else, execute a trajectory to this position
            if res.success:
                print("Full plan to home:")

                if audio_feedback:
                    self.robot.say_sync("I found a plan to home.")
                    time.sleep(4.0)

                for i, pt in enumerate(res.trajectory):
                    print("-", i, pt.state)
                if not dry_run:
                    self.robot.execute_trajectory([pt.state for pt in res.trajectory])
            else:
                print("WARNING: planning to home failed!")

        return matches

    def show_voxel_map(self):
        """Show the voxel map in Open3D for debugging."""
        self.get_voxel_map().show(
            orig=np.zeros(3),
            xyt=self.robot.get_base_pose(),
            footprint=self.robot.get_robot_model().get_footprint(),
            instances=self.semantic_sensor is not None,
            planner_visuals=True,
        )

    def move_closed_loop(self, goal: np.ndarray, max_time: float = 10.0) -> bool:
        """Helper function which will move while also checking which position the robot reached.

        Args:
            goal(np.ndarray): the goal position
            max_time(float): the maximum time to wait for the robot to reach the goal

        Returns:
            bool: true if the robot reached the goal, false otherwise
        """
        t0 = timeit.default_timer()
        self.robot.move_to_nav_posture()
        while True:
            self.robot.move_base_to(goal, blocking=False, timeout=30.0)
            if self.robot.last_motion_failed():
                return False
            position = self.robot.get_base_pose()
            if (
                np.linalg.norm(position[:2] - goal[:2]) < 0.1
                and angle_difference(position[2], goal[2]) < 0.1
                and self.robot.at_goal()
            ):
                return True
            t1 = timeit.default_timer()
            if t1 - t0 > max_time:
                return False
            time.sleep(0.1)

    def reset(self, verbose: bool = True):
        """Reset the robot's spatial memory. This deletes the instance memory and spatial map, and clears all observations.

        Args:
            verbose(bool): print out a message to the user making sure this does not go unnoticed. Defaults to True.
        """
        if verbose:
            print(
                "[WARNING] Resetting the robot's spatial memory. Everything it knows will go away!"
            )
        with self._voxel_map_lock:
            self.voxel_map.reset()
        self.reset_object_plans()

        if self._realtime_updates:
            # Clear the observations
            with self._obs_history_lock:
                self._obs_history.clear()
                self.obs_count = 0
                self._matched_observations_poses.clear()
                self._matched_vertices_obs_count.clear()

    def save_instance_images(self, root: Union[Path, str] = ".", verbose: bool = False) -> None:
        """Save out instance images from the voxel map that we have collected while exploring."""

        if isinstance(root, str):
            root = Path(root)

        # Write out instance images
        for i, instance in enumerate(self.get_voxel_map().get_instances()):
            for j, view in enumerate(instance.instance_views):
                image = Image.fromarray(view.cropped_image.byte().cpu().numpy())
                filename = f"instance{i}_view{j}.png"
                if verbose:
                    print(f"Saving instance image {i} view {j} to {root / filename}")
                image.save(root / filename)

    # OVMM primitives
    def go_to(self, object_goal: str, **kwargs) -> bool:
        """Go to a specific object in the world."""
        # Find closest instance
        print(f"Going to {object_goal}")
        _, instance = self.get_instance_from_text(object_goal)
        instance.show_best_view(title=object_goal)

        # Move to the instance
        return self.move_to_instance(instance)

    def pick(self, object_goal: str, **kwargs) -> bool:
        """Pick up an object."""
        # Find closest instance
        instances = self.get_found_instances_by_class(object_goal)
        if len(instances) == 0:
            return False

        # Move to the instance with the highest score
        # Sort by score
        instances.sort(key=lambda x: x[1].score, reverse=True)
        instance = instances[0][1]

        # Move to the instance
        if not self.move_to_instance(instance):
            return False

        # Grasp the object
        return self.grasp_object(object_goal)

    def place(self, object_goal: str, **kwargs) -> bool:
        """Place an object."""
        # Find closest instance
        instances = self.get_found_instances_by_class(object_goal)

        if len(instances) == 0:
            return False

        # Move to the instance with the highest score
        # Sort by score
        instances.sort(key=lambda x: x[1].score, reverse=True)
        instance = instances[0][1]

        # Move to the instance
        if not self.move_to_instance(instance):
            return False

        # Place the object
        return self.place_object(object_goal)

    def say(self, msg: str):
        """Provide input either on the command line or via chat client"""
        self.tts.say_async(msg)

    def robot_say(self, msg: str):
        """Have the robot say something out loud. This will send the text over to the robot from wherever the client is running."""
        msg = msg.strip('"' + "'")
        self.robot.say(msg)

    def ask(self, msg: str) -> str:
        """Receive input from the user either via the command line or something else"""
        # if self.chat is not None:
        #  return self.chat.input(msg)
        # else:
        # TODO: support other ways of saying
        return input(msg)

    def open_cabinet(self, object_goal: str, **kwargs) -> bool:
        """Open a cabinet."""
        print("Not implemented yet.")
        return True

    def close_cabinet(self, object_goal: str, **kwargs) -> bool:
        """Close a cabinet."""
        print("Not implemented yet.")
        return True

    def wave(self, **kwargs) -> bool:
        """Wave."""
        n_waves = 3
        pitch = 0.2
        yaw_amplitude = 0.25
        roll_amplitude = 0.15
        lift_height = 1.0
        self.robot.switch_to_manipulation_mode()

        first_pose = [0.0, lift_height, 0.05, 0.0, 0.0, 0.0]

        # move to initial lift height
        first_pose[1] = lift_height
        self.robot.arm_to(first_pose, blocking=True)

        # generate poses
        wave_poses = np.zeros((n_waves * 2, 6))
        for i in range(n_waves):
            j = i * 2
            wave_poses[j] = [0.0, lift_height, 0.05, -yaw_amplitude, pitch, -roll_amplitude]
            wave_poses[j + 1] = [0.0, lift_height, 0.05, yaw_amplitude, pitch, roll_amplitude]

        # move to poses w/o blocking to make smoother motions
        for pose in wave_poses:
            self.robot.arm_to(pose, blocking=False)
            time.sleep(0.375)

        self.robot.switch_to_navigation_mode()
        return True

    def load_map(
        self,
        filename: str,
        color_weight: float = 0.5,
        debug: bool = False,
        ransac_distance_threshold: float = 0.1,
    ) -> None:
        """Load a map from a PKL file. Creates a new voxel map and loads the data from the file into this map. Then uses RANSAC to figure out where the current map and the loaded map overlap, computes a transform, and applies this transform to the loaded map to align it with the current map.

        Args:
            filename(str): the name of the file to load the map from
        """

        # Load the map from the file
        loaded_voxel_map = self._create_voxel_map(self.parameters)
        loaded_voxel_map.read_from_pickle(filename, perception=self.semantic_sensor)

        xyz1, _, _, rgb1 = loaded_voxel_map.get_pointcloud()
        xyz2, _, _, rgb2 = self.get_voxel_map().get_pointcloud()

        # tform = find_se3_transform(xyz1, xyz2, rgb1, rgb2)
        tform, fitness, inlier_rmse, num_inliers = ransac_transform(
            xyz1, xyz2, visualize=debug, distance_threshold=ransac_distance_threshold
        )
        print("------------- Loaded map ---------------")
        print("Aligning maps...")
        print("RANSAC transform from old to new map:")
        print(tform)
        print("Fitness:", fitness)
        print("Inlier RMSE:", inlier_rmse)
        print("Num inliers:", num_inliers)
        print("----------------------------------------")

        # Apply the transform to the loaded map and
        if debug:
            # for visualization
            from stretch.utils.point_cloud import show_point_cloud

            # Apply the transform to the loaded map
            xyz1 = xyz1 @ tform[:3, :3].T + tform[:3, 3]

            _xyz = np.concatenate([xyz1.cpu().numpy(), xyz2.cpu().numpy()], axis=0)
            _rgb = np.concatenate([rgb1.cpu().numpy(), rgb2.cpu().numpy() * 0.5], axis=0) / 255
            show_point_cloud(_xyz, _rgb, orig=np.zeros(3))

        # Add the loaded map to the current map
        print("Reprocessing map with new pose transform...")
        self.get_voxel_map().read_from_pickle(
            filename, perception=self.semantic_sensor, transform_pose=tform
        )
        self.get_voxel_map().show()

    def get_detections(self, **kwargs) -> List[str]:
        """Get the current detections."""
        instances = self.get_voxel_map().get_instances()

        # Consider only instances close to the robot
        robot_pose = self.robot.get_base_pose()
        close_instances = []

        for instance in instances:
            instance_pose = instance.get_best_view().cam_to_world
            distance = np.linalg.norm(robot_pose[:2] - instance_pose[:2])
            if distance < 2.0:
                close_instances.append(instance)

        close_instances_names = [
            self.semantic_sensor.get_class_name_for_id(instance.category_id)
            for instance in close_instances
        ]
        return close_instances_names

    def execute(self, plan: str) -> bool:
        """Execute a plan function given as a string."""
        try:
            exec(plan)

            return True
        except Exception as e:
            print(f"Failed to execute plan: {e}")
            return False

    def get_object_centric_world_representation(
        self,
        instance_memory,
        task: str = None,
        text_features=None,
        max_context_length=20,
        sample_strategy="clip",
        scene_graph=None,
    ) -> ObjectCentricObservations:
        """Get version that LLM can handle - convert images into torch if not already in that format. This will also clip the number of instances to the max context length.

        Args:
            instance_memory: the instance memory
            max_context_length: the maximum number of instances to consider
            sample_strategy: the strategy to use for sampling instances
            task: the task that the robot is trying to solve
            text_features: the text features
            scene_graph: the scene graph

        Returns:
            ObjectCentricObservations: a list of object-centric observations
        """

        obs = ObjectCentricObservations(object_images=[], scene_graph=scene_graph)
        candidate_objects = []
        for instance in instance_memory:
            global_id = instance.global_id
            crop = instance.get_best_view()
            features = crop.embedding
            crop = crop.cropped_image
            if isinstance(crop, np.ndarray):
                crop = torch.from_numpy(crop)
            candidate_objects.append((crop, global_id, features))

        if len(candidate_objects) >= max_context_length:
            logger.warning(
                f"\nWarning: VLMs can only handle limited size of crops -- ignoring instances using strategy: {sample_strategy}..."
            )
            if sample_strategy == "clip":
                # clip ranking
                if task:
                    print(f"clip sampling based on task: {task}")
                    device = "cuda" if torch.cuda.is_available() else "cpu"
                    image_features = []
                    for obj in candidate_objects:
                        image_features.append(obj[2])
                    image_features = torch.stack(image_features).squeeze(1).to(device)
                    similarity = (100.0 * text_features @ image_features.T).softmax(dim=-1)
                    _, indices = similarity[0].topk(len(candidate_objects))
                    sorted_objects = []
                    for k in indices:
                        sorted_objects.append(candidate_objects[k.item()])
                    candidate_objects = sorted_objects
            else:
                raise NotImplementedError

        for crop_id, obj in enumerate(
            candidate_objects[: min(max_context_length, len(candidate_objects))]
        ):
            obs.object_images.append(
                ObjectImage(crop_id=crop_id, image=obj[0].contiguous(), instance_id=obj[1])
            )
        return obs

    def get_object_centric_observations(
        self,
        show_prompts: bool = False,
        task: Optional[str] = None,
        current_pose=None,
        plan_with_reachable_instances=False,
        plan_with_scene_graph=False,
    ) -> ObjectCentricObservations:
        """Get object-centric observations for the current state of the world. This is a list of images and associated object information.

        Args:
            show_prompts(bool): whether to show prompts to the user
            task(str): the task that the robot is trying to solve
            current_pose(np.ndarray): the current pose of the robot

        Returns:
            ObjectCentricObservations: a list of object-centric observations
        """
        if plan_with_reachable_instances:
            instances = self.get_all_reachable_instances(current_pose=current_pose)
        else:
            instances = self.get_voxel_map().get_instances()

        scene_graph = None

        # Create a scene graph if needed
        if plan_with_scene_graph:
            scene_graph = self.extract_symbolic_spatial_info(instances)

        world_representation = self.get_object_centric_world_representation(
            instances,
            self.parameters.get("vlm/vlm_context_length", 20),
            self.parameters.get("vlm/sample_strategy", "clip"),
            task,
            self.encode_text(task),
            scene_graph,
        )
        return world_representation

    def create_semantic_sensor(self) -> OvmmPerception:
        """Create a semantic sensor."""

        # This is a lazy load since it can be a difficult dependency
        from stretch.perception import create_semantic_sensor

        return create_semantic_sensor(self.parameters)

    def save_map(self, filename: Optional[str] = None) -> None:
        """Save the current map to a file.

        Args:
            filename(str): the name of the file to save the map to
        """
        if filename is None or filename == "":
            filename = memory.get_path_to_saved_map()

        # Backup the saved map
        memory.backup_saved_map()

        self.get_voxel_map().write_to_pickle(filename)<|MERGE_RESOLUTION|>--- conflicted
+++ resolved
@@ -67,12 +67,8 @@
         voxel_map: Optional[SparseVoxelMap] = None,
         show_instances_detected: bool = False,
         use_instance_memory: bool = False,
-<<<<<<< HEAD
         enable_realtime_updates: bool = True,
-=======
         create_semantic_sensor: bool = False,
-        enable_realtime_updates: bool = False,
->>>>>>> 036f02b9
         obs_sub_port: int = 4450,
     ):
         self.reset_object_plans()
