--- conflicted
+++ resolved
@@ -44,19 +44,12 @@
     SparseVoxelMapNavigationSpaceDynamem as SparseVoxelMapNavigationSpace,
 )
 from stretch.motion.algo.a_star import AStar
-<<<<<<< HEAD
-# from stretch.perception.detection.owl import OwlPerception
-from stretch.perception.detection.yoloe import YoloEPerception
-# from stretch.perception.encoders import MaskSiglipEncoder
-from stretch.perception.encoders.clip_encoder import MaskClipEncoder as MaskSiglipEncoder
-=======
 from stretch.perception.detection.owl import OwlPerception
 from stretch.perception.detection.yoloe import YoloEPerception
 
 # from stretch.perception.encoders.mobile_clip_encoder import MaskMobileClipEncoder
 from stretch.perception.encoders.clip_encoder import MaskClipEncoder
 from stretch.perception.encoders.siglip_encoder import MaskSiglipEncoder
->>>>>>> fd9cf9e3
 from stretch.perception.wrapper import OvmmPerception
 
 # Manipulation hyperparameters
@@ -229,19 +222,9 @@
             semantic_memory_resolution = 0.1
             image_shape = (360, 270)
         elif self.mllm:
-<<<<<<< HEAD
-            # self.detection_model = OwlPerception(
-            #     version="owlv2-B-p16", device=self.device, confidence_threshold=0.01
-            # )
-            self.detection_model = YoloEPerception(
-                device=self.device,
-                confidence_threshold=0.01,
-                size='s'
-=======
             # Use GPT4o to localize objects, we use OWLV2-B for fast inference
             self.detection_model = OwlPerception(
                 version="owlv2-B-p16", device=self.device, confidence_threshold=0.01
->>>>>>> fd9cf9e3
             )
             semantic_memory_resolution = 0.1
             image_shape = (360, 270)
@@ -253,18 +236,8 @@
             semantic_memory_resolution = 0.05
             image_shape = (360, 270)
         else:
-<<<<<<< HEAD
-            # self.detection_model = OwlPerception(
-            #     version="owlv2-L-p14-ensemble", device=self.device, confidence_threshold=0.2
-            # )
-            self.detection_model = YoloEPerception(
-                device=self.device,
-                confidence_threshold=0.1,
-                size='s'
-=======
             self.detection_model = OwlPerception(
                 version="owlv2-L-p14-ensemble", device=self.device, confidence_threshold=0.15
->>>>>>> fd9cf9e3
             )
             semantic_memory_resolution = 0.05
             image_shape = (480, 360)
