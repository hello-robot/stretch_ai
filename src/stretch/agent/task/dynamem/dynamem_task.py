--- conflicted
+++ resolved
@@ -73,7 +73,6 @@
         # Task stuff
         self.emote_task = EmoteTask(self.agent)
 
-<<<<<<< HEAD
     def _find(self, target_object: str) -> np.ndarray:
         """Find an object. This is a helper function for the main loop.
 
@@ -95,15 +94,12 @@
         self.robot.move_base_to(xyt, blocking=True)
         return point
 
-    def _pickup(self, target_object: str) -> None:
-=======
     def _pickup(
         self,
         target_object: str,
         point: Optional[np.ndarray] = None,
         skip_confirmations: bool = False,
     ) -> None:
->>>>>>> ca2e93fb
         """Pick up an object.
 
         Args:
