# Copyright (c) Hello Robot, Inc.
# All rights reserved.
#
# This source code is licensed under the license found in the LICENSE file in the root directory
# of this source tree.
#
# Some code may be adapted from other open-source works with their respective licenses. Original
# license information maybe found below, if so.

# Copyright (c) Meta Platforms, Inc. and affiliates.
#
# This source code is licensed under the MIT license found in the
# LICENSE file in the root directory of this source tree.
from typing import Optional, Union

import clip
import numpy as np
import torch
from PIL import Image

from .base_encoder import BaseImageTextEncoder


class ClipEncoder(BaseImageTextEncoder):
    """Simple wrapper for encoding different things as text."""

    def __init__(
        self,
        version="ViT-B/32",
        device: Optional[str] = None,
        feature_matching_threshold: float = 0.3,
    ):
        if device is None:
            device = "cuda" if torch.cuda.is_available() else "cpu"
        self.device = device
        self.version = version
        self.model, self.preprocess = clip.load(self.version, device=self.device)
        self.feature_matching_threshold = feature_matching_threshold

    def encode_image(self, image: Union[torch.tensor, np.ndarray]) -> torch.Tensor:
        """Encode this input image to a CLIP vector"""
        if isinstance(image, torch.Tensor):
            image = image.cpu().numpy() * 255
        image = image.astype(np.uint8)
        pil_image = Image.fromarray(image)
        processed_image = self.preprocess(pil_image).unsqueeze(0).to(self.device)
        with torch.no_grad():
            image_features = self.model.encode_image(processed_image)
        return image_features.float()

    def encode_text(self, text: str) -> torch.Tensor:
        """Return clip vector for text"""
        text = clip.tokenize([text]).to(self.device)
        with torch.no_grad():
            text_features = self.model.encode_text(text)
        return text_features.float()

    def compute_score(self, image: torch.Tensor, text: torch.Tensor) -> torch.Tensor:
        """Compute similarity score between image and text"""
        return (100.0 * image @ text.T).squeeze()


class NormalizedClipEncoder(ClipEncoder):
    """Simple wrapper for encoding different things as text. Normalizes the results."""

    def encode_image(self, image: Union[torch.tensor, np.ndarray]) -> torch.Tensor:
        """Encode this input image to a CLIP vector"""
        image_features = super().encode_image(image)
        return image_features / image_features.norm(dim=-1, keepdim=True)

    def encode_text(self, text: str) -> torch.Tensor:
        """Return clip vector for text"""
        text_features = super().encode_text(text)
        return text_features / text_features.norm(dim=-1, keepdim=True)

<<<<<<< HEAD
import torch.nn.functional as F
from torchvision import transforms

class MaskClipEncoder(ClipEncoder):
    def __init__(
        self,
        version="ViT-B/32", 
        device: Optional[str] = None
=======

import torch.nn.functional as F
from torchvision import transforms


class MaskClipEncoder(NormalizedClipEncoder):
    def __init__(
        self,
        version="ViT-B/16",
        device: Optional[str] = None,
        feature_matching_threshold: float = 0.3,
>>>>>>> fd9cf9e3
    ) -> None:
        super().__init__(
            device=device,
            version=version,
        )
        self.clip_model, self.clip_preprocess = self.model, self.preprocess
<<<<<<< HEAD
=======
        self.feature_matching_threshold = feature_matching_threshold
>>>>>>> fd9cf9e3

    def forward_one_block(self, resblocks, x):
        q, k, v = None, None, None
        y = resblocks.ln_1(x)
        y = F.linear(y, resblocks.attn.in_proj_weight, resblocks.attn.in_proj_bias)
        N, L, C = y.shape
        y = y.view(N, L, 3, C // 3).permute(2, 0, 1, 3).reshape(3 * N, L, C // 3)
        y = F.linear(y, resblocks.attn.out_proj.weight, resblocks.attn.out_proj.bias)
        q, k, v = y.tensor_split(3, dim=0)
        v += x
        v = v + resblocks.mlp(resblocks.ln_2(v))

        return v

    def extract_mask_siglip_features(self, x, image_shape):
        with torch.no_grad():
<<<<<<< HEAD
                x = self.clip_model.visual.conv1(x)
                N, L, H, W = x.shape
                x = x.reshape(x.shape[0], x.shape[1], -1)
                x = x.permute(0, 2, 1)
                x = torch.cat(
                    [
                        self.clip_model.visual.class_embedding.to(x.dtype)
                        + torch.zeros(x.shape[0], 1, x.shape[-1], dtype=x.dtype, device=x.device),
                        x,
                    ],
                    dim=1,
                )
                x = x + self.clip_model.visual.positional_embedding.to(x.dtype)
                x = self.clip_model.visual.ln_pre(x)
                x = x.permute(1, 0, 2)
                for idx in range(self.clip_model.visual.transformer.layers):
                    if idx == self.clip_model.visual.transformer.layers - 1:
                        break
                    x = self.clip_model.visual.transformer.resblocks[idx](x)
                x = self.forward_one_block(self.clip_model.visual.transformer.resblocks[-1], x)
                x = x[1:]
                x = x.permute(1, 0, 2)
                x = self.clip_model.visual.ln_post(x)
                x = x @ self.clip_model.visual.proj
                feat = x.reshape(N, H, W, -1).permute(0, 3, 1, 2)
=======
            x = self.clip_model.visual.conv1(x)
            N, L, H, W = x.shape
            x = x.reshape(x.shape[0], x.shape[1], -1)
            x = x.permute(0, 2, 1)
            x = torch.cat(
                [
                    self.clip_model.visual.class_embedding.to(x.dtype)
                    + torch.zeros(x.shape[0], 1, x.shape[-1], dtype=x.dtype, device=x.device),
                    x,
                ],
                dim=1,
            )
            x = x + self.clip_model.visual.positional_embedding.to(x.dtype)
            x = self.clip_model.visual.ln_pre(x)
            x = x.permute(1, 0, 2)
            for idx in range(self.clip_model.visual.transformer.layers):
                if idx == self.clip_model.visual.transformer.layers - 1:
                    break
                x = self.clip_model.visual.transformer.resblocks[idx](x)
            x = self.forward_one_block(self.clip_model.visual.transformer.resblocks[-1], x)
            x = x[1:]
            x = x.permute(1, 0, 2)
            x = self.clip_model.visual.ln_post(x)
            x = x @ self.clip_model.visual.proj
            feat = x.reshape(N, H, W, -1).permute(0, 3, 1, 2)
>>>>>>> fd9cf9e3
        feat = F.interpolate(feat, image_shape, mode="bilinear", align_corners=True)
        feat = F.normalize(feat, dim=1)
        return feat.permute(0, 2, 3, 1)

    def run_mask_siglip(self, image, image_shape):
        """
        Run mask siglip
        Input:
            image: RGB image, shape [3, H, W]
        """
        if self.device == "cpu":
<<<<<<< HEAD
                    input = (
                        self.clip_preprocess(transforms.ToPILImage()(image))
                        .unsqueeze(0)
                        .to(self.device)
                    )
        else:
                    input = (
                        self.clip_preprocess(transforms.ToPILImage()(image))
                        .unsqueeze(0)
                        .to(self.device)
                        .half()
                    )
=======
            input = (
                self.clip_preprocess(transforms.ToPILImage()(image)).unsqueeze(0).to(self.device)
            )
        else:
            input = (
                self.clip_preprocess(transforms.ToPILImage()(image))
                .unsqueeze(0)
                .to(self.device)
                .half()
            )
>>>>>>> fd9cf9e3
        if image_shape is not None:
            if image.ndim == 3:
                image = image.unsqueeze(0)
            image = F.interpolate(
                image, size=image_shape, mode="bilinear", align_corners=False
            ).squeeze()
        features = self.extract_mask_siglip_features(input, image.shape[-2:]).cpu()

        return image, features<|MERGE_RESOLUTION|>--- conflicted
+++ resolved
@@ -73,16 +73,6 @@
         text_features = super().encode_text(text)
         return text_features / text_features.norm(dim=-1, keepdim=True)
 
-<<<<<<< HEAD
-import torch.nn.functional as F
-from torchvision import transforms
-
-class MaskClipEncoder(ClipEncoder):
-    def __init__(
-        self,
-        version="ViT-B/32", 
-        device: Optional[str] = None
-=======
 
 import torch.nn.functional as F
 from torchvision import transforms
@@ -94,17 +84,13 @@
         version="ViT-B/16",
         device: Optional[str] = None,
         feature_matching_threshold: float = 0.3,
->>>>>>> fd9cf9e3
     ) -> None:
         super().__init__(
             device=device,
             version=version,
         )
         self.clip_model, self.clip_preprocess = self.model, self.preprocess
-<<<<<<< HEAD
-=======
         self.feature_matching_threshold = feature_matching_threshold
->>>>>>> fd9cf9e3
 
     def forward_one_block(self, resblocks, x):
         q, k, v = None, None, None
@@ -121,33 +107,6 @@
 
     def extract_mask_siglip_features(self, x, image_shape):
         with torch.no_grad():
-<<<<<<< HEAD
-                x = self.clip_model.visual.conv1(x)
-                N, L, H, W = x.shape
-                x = x.reshape(x.shape[0], x.shape[1], -1)
-                x = x.permute(0, 2, 1)
-                x = torch.cat(
-                    [
-                        self.clip_model.visual.class_embedding.to(x.dtype)
-                        + torch.zeros(x.shape[0], 1, x.shape[-1], dtype=x.dtype, device=x.device),
-                        x,
-                    ],
-                    dim=1,
-                )
-                x = x + self.clip_model.visual.positional_embedding.to(x.dtype)
-                x = self.clip_model.visual.ln_pre(x)
-                x = x.permute(1, 0, 2)
-                for idx in range(self.clip_model.visual.transformer.layers):
-                    if idx == self.clip_model.visual.transformer.layers - 1:
-                        break
-                    x = self.clip_model.visual.transformer.resblocks[idx](x)
-                x = self.forward_one_block(self.clip_model.visual.transformer.resblocks[-1], x)
-                x = x[1:]
-                x = x.permute(1, 0, 2)
-                x = self.clip_model.visual.ln_post(x)
-                x = x @ self.clip_model.visual.proj
-                feat = x.reshape(N, H, W, -1).permute(0, 3, 1, 2)
-=======
             x = self.clip_model.visual.conv1(x)
             N, L, H, W = x.shape
             x = x.reshape(x.shape[0], x.shape[1], -1)
@@ -173,7 +132,6 @@
             x = self.clip_model.visual.ln_post(x)
             x = x @ self.clip_model.visual.proj
             feat = x.reshape(N, H, W, -1).permute(0, 3, 1, 2)
->>>>>>> fd9cf9e3
         feat = F.interpolate(feat, image_shape, mode="bilinear", align_corners=True)
         feat = F.normalize(feat, dim=1)
         return feat.permute(0, 2, 3, 1)
@@ -185,20 +143,6 @@
             image: RGB image, shape [3, H, W]
         """
         if self.device == "cpu":
-<<<<<<< HEAD
-                    input = (
-                        self.clip_preprocess(transforms.ToPILImage()(image))
-                        .unsqueeze(0)
-                        .to(self.device)
-                    )
-        else:
-                    input = (
-                        self.clip_preprocess(transforms.ToPILImage()(image))
-                        .unsqueeze(0)
-                        .to(self.device)
-                        .half()
-                    )
-=======
             input = (
                 self.clip_preprocess(transforms.ToPILImage()(image)).unsqueeze(0).to(self.device)
             )
@@ -209,7 +153,6 @@
                 .to(self.device)
                 .half()
             )
->>>>>>> fd9cf9e3
         if image_shape is not None:
             if image.ndim == 3:
                 image = image.unsqueeze(0)
