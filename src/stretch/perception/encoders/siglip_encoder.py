--- conflicted
+++ resolved
@@ -70,12 +70,8 @@
             image = image.cpu().numpy()
         image = image.astype(np.uint8)
         pil_image = Image.fromarray(image)
-<<<<<<< HEAD
-        # print("Encoding image", pil_image.size)
-=======
         if verbose:
             logger.info("Encoding image", pil_image.size)
->>>>>>> 036f02b9
         inputs = self.processor(images=pil_image, return_tensors="pt")
         inputs = {k: v.to(self.device) for k, v in inputs.items()}
         with torch.no_grad():
