# Encoder setup
# Encoder is used to compute per-object embeddings.
#encoder: "normalized_clip"
#encoder_args:
#  version: "ViT-B/32"
encoder: "siglip"
open_vocab_category_map_file: example_cat_map.json
tts_engine: "gTTS"

# Sparse Voxel Map parameters
voxel_size: 0.04 # Size of a voxel in meters
obs_min_height: 0.10  # Ignore things less than this high when planning motions
obs_max_height: 1.8  # Ignore things over this height (eg ceilings)
neg_obs_height: -0.05  # Things less than this height ARE obstacles
use_negative_obstacles: True  # Use the negative height as an obstacle
obs_min_density: 10  # This many points makes it an obstacle
min_points_per_voxel: 15  # Drop things below this density per voxel

# Padding
pad_obstacles: 3  # Add this many units (voxel_size) to the area around obstacles
min_pad_obstacles: 1  # Do not pad LESS than this amount, for safety.

local_radius: 0.8  # Area around the robot to mark as explored (kind of a hack)
add_local_every_step: False
remove_visited_from_obstacles: False
min_depth: 0.5
max_depth: 2.0

# Object detection parameters
detection:
  # module: "mobile_sam"
  module: "detic"
  # module: "yolo"
  category_map_file: example_cat_map.json
  use_detic_viz: False

# Point cloud cleanup
filters:
  # Use a simple convolutional filter
  smooth_kernel_size: 3
  # smooth_kernel_size: 4
  # smooth_kernel_size: 0
  use_median_filter: True
  median_filter_size: 4
  # median_filter_size: 2
  median_filter_max_error: 0.01
  use_derivative_filter: False
  derivative_filter_threshold: 0.1
  # use_voxel_filter: True

# Motion convergence parameters
# These are to make sure the robot is not doing anything weird
motion:
  moving_threshold: 0.001  # How much the robot has to move to be considered "moving"
  angle_threshold: 0.01  # How much the robot has to rotate to be considered "rotating"
  min_steps_not_moving: 5  # How many steps the robot has to not move before we consider it "stopped"
  joint_tolerance:
    arm: 0.02
    base_x: 0.02
    lift: 0.02
    wrist_roll: 0.1
    wrist_pitch: 0.1
    wrist_yaw: 0.1
    # arm: 0.05
    # base_x: 0.05
    # lift: 0.05
    # wrist_roll: 0.25
    # wrist_pitch: 0.25
    # wrist_yaw: 0.05
<<<<<<< HEAD
    head_pan: 0.1
    head_tilt: 0.1
=======
    head_pan: 0.01
    head_tilt: 0.01
>>>>>>> e3f31c9c
  joint_thresholds:
    head_not_moving_tolerance: 1.0e-4
    gripper_open_threshold: 0.3

# Exploration
agent:
  realtime:
    # This is the distance to pose graph nodes
    matching_distance: 0.5
    # This was 0.05 in Atharva's exerimetns
    # It is how close lidar spins have to be to be considered the same
    temporal_threshold: 0.1
  use_realtime_updates: True
  realtime_rotation_steps: 4
  in_place_rotation_steps: 8  # If you are not moving the head, rotate more often
  sweep_head_on_update: False
  # in_place_rotation_steps: 4
  # sweep_head_on_update: True

# Instance memory parameters
# These are mostly around making sure that we reject views of objects that are too small, too spotty, too unreliable, etc.
instance_memory:
  min_instance_thickness: 0.01
  min_instance_vol: 1e-6
  max_instance_vol: 10.0
  min_instance_height: 0.01
  max_instance_height: 1.8
  min_pixels_for_instance_view: 100
  min_percent_for_instance_view: 0.1
  # Should we remove the background from the instance views?
  # What doe this mean? If you have a view of a bottle on a table, should we remove the table?
  # It will have an effect on performance.
  mask_cropped_instances: False  # Should we remove the background from the instance views?
  matching:
    # Feature matching threshold for if something is considered a particular class
    # Set this value by experimting with:
    #   python -m stretch.app.query --threshold 0.05
    # You can change the threshold to anything that makes sense.
    feature_match_threshold: 0.05

# TAMP parameters
guarantee_instance_is_reachable: True
use_scene_graph: True
scene_graph:
  max_near_distance: 0.3
  min_on_height: 0.05
  max_on_height: 0.2

# Navigation space - used for motion planning and computing goals.
motion_planner:
  step_size: 0.05
  rotation_step_size: 0.1
  simplify_plans: True
  shortcut_plans: True
  simplify:
    max_step: 0.5
    min_step: 0.05
    num_steps: 8
    min_angle: 0.1
  shortcut_iter: 100
  # Parameters for frontier exploration using the motion planner.
  frontier:
    dilate_frontier_size: 2  # Used to shrink the frontier back from the edges of the world
    dilate_obstacle_size: 4  # Used when selecting goals and computing what the "frontier" is 
    default_expand_frontier_size: 12  # margin along the frontier where final robot position can be
    # Distance away you search for frontier points
    min_dist: 0.1
    # Subsampling frontier space at this discretization
    step_dist: 0.2
  goals:
    manipulation_radius: 0.45

# Trajectory following - how closely we follow intermediate waypoints
# These should be less strict than whatever parameters the low-level controller is using; this will
# make sure that the motions end up looking smooth.
trajectory_pos_err_threshold: 0.15
trajectory_rot_err_threshold: 0.5
trajectory_per_step_timeout: 3.0

# User interface
# Choose one of: (object_to_find, location_to_place), command, or chat
# Don't use all of them!
# High level stuff: commands to execute 
exploration_steps: 50
name: "stretch"
task:
  command: "pick up a bottle and put it on the chair"
  # object_to_find: "bottle"
  # object_to_find: "toy_vehicle"
  # location_to_place: "chair"<|MERGE_RESOLUTION|>--- conflicted
+++ resolved
@@ -67,13 +67,8 @@
     # wrist_roll: 0.25
     # wrist_pitch: 0.25
     # wrist_yaw: 0.05
-<<<<<<< HEAD
-    head_pan: 0.1
-    head_tilt: 0.1
-=======
     head_pan: 0.01
     head_tilt: 0.01
->>>>>>> e3f31c9c
   joint_thresholds:
     head_not_moving_tolerance: 1.0e-4
     gripper_open_threshold: 0.3
