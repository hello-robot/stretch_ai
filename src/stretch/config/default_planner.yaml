# Encoder setup
# Encoder is used to compute per-object embeddings.
#encoder: "normalized_clip"
#encoder_args:
#  version: "ViT-B/32"
encoder: "siglip"
open_vocab_category_map_file: example_cat_map.json
tts_engine: "gTTS"

# Sparse Voxel Map parameters
voxel_size: 0.04 # Size of a voxel in meters
obs_min_height: 0.1  # Ignore things less than this high when planning motions
obs_max_height: 1.8  # Ignore things over this height (eg ceilings)
<<<<<<< HEAD
obs_min_density: 5  # This many points makes it an obstacle
=======
neg_obs_height: -0.10  # Things less than this height ARE obstacles
obs_min_density: 50  # This many points makes it an obstacle
min_points_per_voxel: 50  # Drop things below this density per voxel
>>>>>>> 47b8ad42

# Padding
pad_obstacles: 2  # Add this many units (voxel_size) to the area around obstacles
min_pad_obstacles: 0  # Do not pad LESS than this amount, for safety.

local_radius: 0.8  # Area around the robot to mark as explored (kind of a hack)
add_local_every_step: False
remove_visited_from_obstacles: False
min_depth: 0.5
max_depth: 2.0

# Object detection parameters
detection:
  module: "detic"
  # module: "yolo"
  category_map_file: example_cat_map.json
  use_detic_viz: False

# Point cloud cleanup
filters:
  smooth_kernel_size: 2
  # smooth_kernel_size: 0
  use_median_filter: True
  median_filter_size: 2
  median_filter_max_error: 0.01
  use_derivative_filter: False
  derivative_filter_threshold: 0.1
  # use_voxel_filter: True

# Motion convergence parameters
# These are to make sure the robot is not doing anything weird
motion:
  moving_threshold: 0.001  # How much the robot has to move to be considered "moving"
  angle_threshold: 0.01  # How much the robot has to rotate to be considered "rotating"
  min_steps_not_moving: 2  # How many steps the robot has to not move before we consider it "stopped"
  joint_tolerance:
    arm: 0.02
    base_x: 0.02
    lift: 0.02
    wrist_roll: 0.1
    wrist_pitch: 0.1
    wrist_yaw: 0.1
    # arm: 0.05
    # base_x: 0.05
    # lift: 0.05
    # wrist_roll: 0.25
    # wrist_pitch: 0.25
    # wrist_yaw: 0.05
    head_pan: 0.1
    head_tilt: 0.1
  joint_thresholds:
    head_not_moving_tolerance: 1.0e-4
    gripper_open_threshold: 0.3

# Exploration
agent:
  #in_place_rotation_steps: 8  # If you are not moving the head, rotate more often
  #sweep_head_on_update: False
  in_place_rotation_steps: 2
  sweep_head_on_update: True

# Instance memory parameters
# These are mostly around making sure that we reject views of objects that are too small, too spotty, too unreliable, etc.
instance_memory:
  min_instance_thickness: 0.01
  min_instance_vol: 1e-6
  max_instance_vol: 10.0
  min_instance_height: 0.01
  max_instance_height: 1.8
  min_pixels_for_instance_view: 100
  min_percent_for_instance_view: 0.1
  # Should we remove the background from the instance views?
  # What doe this mean? If you have a view of a bottle on a table, should we remove the table?
  # It will have an effect on performance.
  mask_cropped_instances: False  # Should we remove the background from the instance views?
  matching:
    # Feature matching threshold for if something is considered a particular class
    # Set this value by experimting with:
    #   python -m stretch.app.query --threshold 0.05
    # You can change the threshold to anything that makes sense.
    feature_match_threshold: 0.05

# TAMP parameters
guarantee_instance_is_reachable: True
plan_with_reachable_instances: True
plan_with_scene_graph: True
scene_graph:
  max_near_distance: 0.3
  min_on_height: 0.05
  max_on_height: 0.2

# Navigation space - used for motion planning and computing goals.
motion_planner:
  step_size: 0.1
  rotation_step_size: 0.2 
  simplify_plans: True
  shortcut_plans: True
  shortcut_iter: 100
  # Parameters for frontier exploration using the motion planner.
  frontier:
    dilate_frontier_size: 5  # Used to shrink the frontier back from the edges of the world
    dilate_obstacle_size: 6  # Used when selecting goals and computing what the "frontier" is 
    default_expand_frontier_size: 10  # margin along the frontier where final robot position can be
    # Distance away you search for frontier points
    min_dist: 0.1
    # Subsampling frontier space at this discretization
    step_dist: 0.2
  goals:
    manipulation_radius: 0.55

# Trajectory following - how closely we follow intermediate waypoints
# These should be less strict than whatever parameters the low-level controller is using; this will
# make sure that the motions end up looking smooth.
trajectory_pos_err_threshold: 0.15
trajectory_rot_err_threshold: 0.5
trajectory_per_step_timeout: 3.0

# User interface
# Choose one of: (object_to_find, location_to_place), command, or chat
# Don't use all of them!
vlm_context_length: 20  # How long messages sent to the vlm server can be if we are using it
limited_obs_publish_sleep: 0.5

# High level stuff: commands to execute 
exploration_steps: 50
name: "stretch"
task:
  command: "pick up a bottle and put it on the chair"
  # object_to_find: "bottle"
  # object_to_find: "toy_vehicle"
  # location_to_place: "chair"<|MERGE_RESOLUTION|>--- conflicted
+++ resolved
@@ -11,13 +11,9 @@
 voxel_size: 0.04 # Size of a voxel in meters
 obs_min_height: 0.1  # Ignore things less than this high when planning motions
 obs_max_height: 1.8  # Ignore things over this height (eg ceilings)
-<<<<<<< HEAD
-obs_min_density: 5  # This many points makes it an obstacle
-=======
 neg_obs_height: -0.10  # Things less than this height ARE obstacles
 obs_min_density: 50  # This many points makes it an obstacle
 min_points_per_voxel: 50  # Drop things below this density per voxel
->>>>>>> 47b8ad42
 
 # Padding
 pad_obstacles: 2  # Add this many units (voxel_size) to the area around obstacles
