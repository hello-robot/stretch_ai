# Encoder setup
# Encoder is used to compute per-object embeddings.
#encoder: "normalized_clip"
#encoder_args:
#  version: "ViT-B/32"
encoder: "siglip"
encoder_args:
  # Version options are ["base", "so400m"]
  version: "so400m"
  # Feature matching threshold for if something is considered a particular class
  # Set this value by experimting with:
  #   python -m stretch.app.query --threshold 0.05
  # You can change the threshold to anything that makes sense.
  feature_match_threshold: 0.1
  # version: "base"
  # feature_match_threshold: 0.05
open_vocab_category_map_file: example_cat_map.json
tts_engine: "gTTS"

# Sparse Voxel Map parameters
voxel_size: 0.04 # Size of a voxel in meters
# voxel_size: 0.1 # Size of a voxel in meters - better performance with A* planner
obs_min_height: 0.10  # Ignore things less than this high when planning motions
obs_max_height: 1.8  # Ignore things over this height (eg ceilings)
neg_obs_height: -0.05  # Things less than this height ARE obstacles
use_negative_obstacles: True  # Use the negative height as an obstacle
obs_min_density: 10  # This many points makes it an obstacle
min_points_per_voxel: 15  # Drop things below this density per voxel

# Padding
pad_obstacles: 3  # Add this many units (voxel_size) to the area around obstacles
min_pad_obstacles: 1  # Do not pad LESS than this amount, for safety.

local_radius: 0.8  # Area around the robot to mark as explored (kind of a hack)
add_local_every_step: False  # Add a local radius around the robot every step
remove_visited_from_obstacles: False
min_depth: 0.5
max_depth: 2.0

# Object detection parameters
# Recommendations for this part: 
# For yolo world, threshold should be 0.05 - 0.2, for Detic, threshold should be < 0.5
# If you want to detect as many objects in the environment, threshold should be low
# If you want to determine whether one object exists, 
# you'd better refer to the official documentation for the best threshold hyperparemeters
detection:
  module: "detic"  # Best performing method for our system
  # module: "mobile_sam"
  # module: "yolo"
  # module: "yolo_world"
  yolo_world_model_size: "l"   # Choose from ["s", "m", "l", "x"]
  yolo_confidence_threshold: 0.1
  confidence_threshold: 0.2
  category_map_file: example_cat_map.json  # This is used for Detic
  use_detic_viz: False

# Point cloud cleanup
# These parameters are used to clean up the point clouds going into the map we use for reasoning
# The idea is to remove noise and make the map more reliable. You can experiment with these values
# to see what works best for your environment.
filters:
  # Use a simple convolutional filter
  smooth_kernel_size: 3
  # smooth_kernel_size: 4
  # smooth_kernel_size: 0
  # Applies a median filter to the point cloud. Also drops outliers that are too far from the
  # median, to remove noise and streaking artifacts.
  use_median_filter: True
  median_filter_size: 4
  # median_filter_size: 2
  median_filter_max_error: 0.01
  # The derivative filter is supposed to drop points where the change in the point cloud is really
  # high to remove streaking artifacts. It is not currently used.
  use_derivative_filter: False
  derivative_filter_threshold: 0.1

# Motion convergence parameters
# These are to make sure the robot is not doing anything weird
motion:
  moving_threshold: 0.01  # How much the robot has to move to be considered "moving"
  angle_threshold: 0.1  # How much the robot has to rotate to be considered "rotating"
  min_steps_not_moving: 2  # How many steps the robot has to not move before we consider it "stopped"
  joint_tolerance:
    arm: 0.02
    base_x: 0.02
    lift: 0.02
    wrist_roll: 0.1
    wrist_pitch: 0.1
    wrist_yaw: 0.1
    head_pan: 0.01
    head_tilt: 0.01
  joint_thresholds:
    head_not_moving_tolerance: 1.0e-4
    gripper_open_threshold: 0.3

# Exploration
agent:
  realtime:
    # This is the distance to pose graph nodes
    matching_distance: 0.5
    # This was 0.05 in Atharva's experiments
    # It is how close lidar spins have to be to be considered the same
    temporal_threshold: 0.1
    # Maximum number of observations to match with a pose graph node
    maximum_matched_observations: 25
    # Camera pose match threshold. Intuitively, there should already be a observation very similar to the current observation in the pose graph.
    camera_pose_match_threshold: 0.05
  
  # Configuration of the realtime updates
<<<<<<< HEAD
  use_realtime_updates: True
=======
  use_realtime_updates: False
>>>>>>> a51f79f9
  realtime_rotation_steps: 4

  # Configuration of the in-place rotation
  in_place_rotation_steps: 8  # If you are not moving the head, rotate more often
  sweep_head_on_update: False
  # in_place_rotation_steps: 4
  # sweep_head_on_update: True

# Instance memory parameters
# These are mostly around making sure that we reject views of objects that are too small, too spotty, too unreliable, etc.
instance_memory:
  min_instance_thickness: 0.01
  min_instance_vol: 1e-6
  max_instance_vol: 10.0
  min_instance_height: 0.01
  max_instance_height: 1.8
  min_pixels_for_instance_view: 100
  min_percent_for_instance_view: 0.1
  # Should we remove the background from the instance views?
  # What doe this mean? If you have a view of a bottle on a table, should we remove the table?
  # It will have an effect on performance.
  mask_cropped_instances: False  # Should we remove the background from the instance views?

# TAMP parameters
guarantee_instance_is_reachable: True
use_scene_graph: True
scene_graph:
  max_near_distance: 0.3
  min_on_height: 0.05
  max_on_height: 0.2

# Navigation space - used for motion planning and computing goals.
motion_planner:
  step_size: 0.05
  rotation_step_size: 0.1
<<<<<<< HEAD
  # algorithm: "rrt_connect"  # ["rrt", "rrt_connect", "a_star"]
  algorithm: "a_star"  # ["rrt", "rrt_connect", "a_star"]
=======
  algorithm: "rrt_connect"  # ["rrt", "rrt_connect", "a_star"]
>>>>>>> a51f79f9
  simplify_plans: True
  shortcut_plans: True
  simplify:
    max_step: 0.5
    min_step: 0.05
    num_steps: 8
    min_angle: 0.1
  shortcut_iter: 100
  # Parameters for frontier exploration using the motion planner.
  frontier:
    dilate_frontier_size: 2  # Used to shrink the frontier back from the edges of the world
    dilate_obstacle_size: 4  # Used when selecting goals and computing what the "frontier" is 
    default_expand_frontier_size: 12  # margin along the frontier where final robot position can be
    # Distance away you search for frontier points
    min_dist: 0.1
    # Subsampling frontier space at this discretization
    step_dist: 0.2
  goals:
    manipulation_radius: 0.45
    # manipulation_radius: 0.55

# Trajectory following - how closely we follow intermediate waypoints
# These should be less strict than whatever parameters the low-level controller is using; this will
# make sure that the motions end up looking smooth.
trajectory_pos_err_threshold: 0.15
trajectory_rot_err_threshold: 0.5
trajectory_per_step_timeout: 3.0

# User interface
# Choose one of: (object_to_find, location_to_place), command, or chat
# Don't use all of them!
# High level stuff: commands to execute 
exploration_steps: 50
name: "stretch"<|MERGE_RESOLUTION|>--- conflicted
+++ resolved
@@ -107,11 +107,7 @@
     camera_pose_match_threshold: 0.05
   
   # Configuration of the realtime updates
-<<<<<<< HEAD
-  use_realtime_updates: True
-=======
   use_realtime_updates: False
->>>>>>> a51f79f9
   realtime_rotation_steps: 4
 
   # Configuration of the in-place rotation
@@ -147,12 +143,7 @@
 motion_planner:
   step_size: 0.05
   rotation_step_size: 0.1
-<<<<<<< HEAD
-  # algorithm: "rrt_connect"  # ["rrt", "rrt_connect", "a_star"]
-  algorithm: "a_star"  # ["rrt", "rrt_connect", "a_star"]
-=======
   algorithm: "rrt_connect"  # ["rrt", "rrt_connect", "a_star"]
->>>>>>> a51f79f9
   simplify_plans: True
   shortcut_plans: True
   simplify:
