--- conflicted
+++ resolved
@@ -27,15 +27,7 @@
 # Object detection parameters
 # We don't use these parameters for now as we use whether we use CUP or GPU to decide which model to use, but we keep them here for future reference.
 detection:
-<<<<<<< HEAD
-  # module: "detic"
-  # category_map_file: example_cat_map.json
-  # use_detic_viz: False
-  # confidence_threshold: 0.2
-  module: "yoloe"
-=======
   module: "owlsam"
->>>>>>> fd9cf9e3
   category_map_file: example_cat_map.json
   use_detic_viz: False
   confidence_threshold: 0.02
