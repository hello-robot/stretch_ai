import timeit
from typing import Optional, Union

import torch
import transformers
from termcolor import colored
from transformers import AutoModelForCausalLM, AutoTokenizer

from stretch.llms.base import AbstractLLMClient, AbstractPromptBuilder

default_model_id = "meta-llama/Meta-Llama-3.1-8B"


class LlamaClient(AbstractLLMClient):
    def chat_template(self, prompt):
        return f"User: {prompt}\nAssistant:"

    def __init__(
        self,
        prompt: Optional[Union[str, AbstractPromptBuilder]],
        model_id: str = None,
        max_tokens: int = 512,
    ):
        super().__init__(prompt)
        self.max_tokens = max_tokens
        self.device = torch.device("cuda" if torch.cuda.is_available() else "cpu")

        if model_id is None:
            model_id = default_model_id

        # self.model = transformers.GPT2LMHeadModel.from_pretrained(model_id).to(self.device)
        self.tokenizer = transformers.GPT2TokenizerFast.from_pretrained(model_id)
        self.tokenizer.chat_template = self.chat_template

        # Set up huggingface inference pipeline
        self.pipe = transformers.pipeline(
            "text-generation",
            # TODO: remove old code
            model=model_id,
            model_kwargs={"torch_dtype": torch.bfloat16},
            # model=model,
            tokenizer=self.tokenizer,
            device_map="auto",
        )

    # def get_history(self) -> str:
    #    """Return the conversation history as a string."""
    #    history = super().get_history()
    #    history_str = ""

    def __call__(self, command: str, verbose: bool = False):
<<<<<<< HEAD
        return self.pipeline(command)[0]["generated_text"].strip()
=======
        return self.pipe(command, max_new_tokens=self.max_tokens)

        if self.is_first_message():
            new_message = {"role": "user", "content": self.system_prompt + msg}
        else:
            new_message = {"role": "user", "content": msg}

        self.add_history(new_message)
        # Prepare the messages including the conversation history
        messages = self.get_history()

        t0 = timeit.default_timer()
        outputs = self.pipe(messages, max_new_tokens=self.max_tokens)
        t1 = timeit.default_timer()
        assistant_response = outputs[0]["generated_text"][-1]["content"].strip()

        # Add the assistant's response to the conversation history
        self.add_history({"role": "assistant", "content": assistant_response})
        if verbose:
            print(f"Assistant response: {assistant_response}")
            print(f"Time taken: {t1 - t0:.2f}s")
        return assistant_response
>>>>>>> d21d5c2e


if __name__ == "__main__":
    from stretch.llms.prompts.simple_prompt import SimpleStretchPromptBuilder

    prompt = SimpleStretchPromptBuilder()
    client = LlamaClient(prompt)
    for _ in range(50):
        msg = input("Enter a message (empty to quit):")
        if len(msg) == 0:
            break
        response = client(msg)
        print(colored("You said:", "green"), msg)
        print(colored("Response", "blue"), response)<|MERGE_RESOLUTION|>--- conflicted
+++ resolved
@@ -49,10 +49,7 @@
     #    history_str = ""
 
     def __call__(self, command: str, verbose: bool = False):
-<<<<<<< HEAD
-        return self.pipeline(command)[0]["generated_text"].strip()
-=======
-        return self.pipe(command, max_new_tokens=self.max_tokens)
+        return self.pipe(command, max_new_tokens=self.max_tokens)[0]["generated_text"].strip()
 
         if self.is_first_message():
             new_message = {"role": "user", "content": self.system_prompt + msg}
@@ -74,7 +71,6 @@
             print(f"Assistant response: {assistant_response}")
             print(f"Time taken: {t1 - t0:.2f}s")
         return assistant_response
->>>>>>> d21d5c2e
 
 
 if __name__ == "__main__":
