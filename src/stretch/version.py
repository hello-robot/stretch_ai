--- conflicted
+++ resolved
@@ -12,11 +12,8 @@
 # 2) we can import it in setup.py for the same reason
 # 3) we can import it into your module
 
-<<<<<<< HEAD
 __version__ = "0.1.14"
-=======
-__version__ = "0.1.13"
->>>>>>> 2a94ae34
+
 __stretchpy_protocol__ = "spp0"
 
 if __name__ == "__main__":
